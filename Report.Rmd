<<<<<<< HEAD
---
title: "`r format(params$term)` Project Report\n \\vspace{0.1in} "
author: "Dominik Kuczkowski \n Guang Rong \n Karl Zhu \\vspace{1in} "
date: "December 23, 2023"
output:
  html_document:
    df_print: paged
  pdf_document:
    fig_caption: yes
subtitle: ''
params:
  term: Fall 2023 Introduction to Machine Learning
---

```{r setup, include=FALSE}
knitr::opts_chunk$set(
    echo = FALSE,
    message = FALSE,
    warning = FALSE
)
library(tidyverse)
library(reticulate)
library(here)
stopifnot(require('here'))
stopifnot(require('haven'))
stopifnot(require('labelled'))
stopifnot(require('patchwork'))
stopifnot(require('naniar'))
stopifnot(require('fastDummies'))
stopifnot(require('GGally'))
stopifnot(require('magick'))

```

\newpage

```{python echo= FALSE, message = FALSE, warning=FALSE}
from pathlib import Path

import numpy as np
import pandas as pd
import matplotlib.pyplot as plt

from sklearn.model_selection import cross_val_score
from sklearn.linear_model import LinearRegression, ElasticNet, ElasticNetCV
from sklearn.ensemble import RandomForestRegressor, GradientBoostingRegressor
from sklearn.svm import SVR
from sklearn.model_selection import train_test_split
from sklearn.utils import shuffle
from sklearn.metrics import r2_score, mean_squared_error
```


# Introduction

Team Members

- Dominik Kuczkowski
- Guang Rong
- Karl Zhu

**Kaggle Team Name**: Team 16 

The motivation behind this project is rooted in the desire to accurately predict vapor pressure through the development of a robust predictive model that leverages the GeckoQ dataset - encompassing molecular characteristics, functional groups, and structural attributes. 

```{r echo= FALSE, message = FALSE, warning=FALSE}
#read data
gecko_full_vars <- read_csv(file.path(here(), "data", "train.csv"))
```

# Data Processing/Analysis

Our initial phase involved a comprehensive analysis aimed at discovering the inherent patterns and relationships within the dataset. Through visualizations such as histograms and correlation matrices, we sought to gain a deep understanding of how different variables interacted and to discern complex interdependencies and potential clusters within the data. Moreover, this allowed us to ensure the dataset's quality and reliability and lay the foundation for a clean and reliable dataset to set the stage for more advanced meta-analyses.

```{r include= FALSE, message = FALSE, warning=FALSE}
# SELECT variables into object `gecko`
gecko <- 
  gecko_full_vars |> 
  dplyr::select(
    id = Id,              #A unique molecule index used in naming files
    MW,                   #The molecular weight of the molecule (g/mol).
    
    NumOfAtoms,           #The number of atoms in the molecule
    NumOfC,               #The number of carbon atoms in the molecule
    NumOfO,               #The number of oxygen atoms in the molecul
    NumOfN,               #The number of nitrogen atoms in the molecule
    NumHBondDonors,       #“The number of hydrogen bond donors in the molecule, i.e. hydrogens bound to oxygen.”
    NumOfConf,            #The number of stable conformers found and successfully calculated by COSMOconf.
    NumOfConfUsed,        #The number of conformers used to calculate the thermodynamic properties.
    parentspecies,        #Either “decane”, “toluene”, “apin” for alpha-pinene or a combination of these connected by an underscore to indicate ambiguous                           #descent. In 243 cases, the parent species is “None” because it was not possible to retrieve it.
    
    cc =                  #The number of non-aromatic C=C bounds found in the molecule.
      "C.C..non.aromatic.", 
    
    ccco =               #The number of “C=C-C=O” structures found in non-aromatic rings in the molecule.
      "C.C.C.O.in.non.aromatic.ring",
    
    hydroxyl_alkl =      #The number of the alkylic hydroxyl groups found in the molecule.
      "hydroxyl..alkyl.",
    
    aldehyde,            #The number of aldehyde groups in the molecule.
    ketone,              #The number of ketone groups in the molecule.
    
    carboxylic_acid =    #The number of carboxylic acid groups in the molecule.
      "carboxylic.acid",
    ester,               #The number of ester groups in the molecule.
    
    ether_alicyclic =    #The number of alicyclic ester groups in the molecule.
      "ether..alicyclic.",
    nitrate,             #The number of alicyclic nitrate groups in the molecule
    nitro,               #The number of nitro ester groups in the molecule
    
    aromatic_hydroxyl =
    "aromatic.hydroxyl", #The number of alicyclic aromatic hydroxyl groups in the molecule.
    
    carbonylperoxynitrate, #The number of carbonylperoxynitrate groups in the molecule.
    peroxide,            #The number of peroxide groups in the molecule
    hydroperoxide,       #The number of hydroperoxide groups in the molecule.
    carbonylperoxyacid,  #The number of carbonylperoxyacid groups found in the molecule
    nitroester,           #The number of nitroester groups found in the molecule
    pSat_Pa,              #The saturation vapour pressure of the molecule calculated by COSMOtherm (Pa)
  ) |> 
  dplyr::select(    # move response variable to the front
    id,
    pSat_Pa,
    everything()
  )

#naniar::vis_miss(gecko)

var.type <- gecko |> map(class) |> unlist() |> data.frame()
names(var.type) <- "var_type"
#var.type

#var.type |> 
#  filter(
#    var_type == "character"
#  )

```

```{r include= FALSE, message = FALSE, warning=FALSE}

#Figure 1

gecko$parentspecies |> table()
# "None" is not an actual category according to description, NA was used to replace it
gecko <- 
  gecko |> 
  mutate(
   parentspecies = 
     ifelse(
       parentspecies == "None",
       NA,
       parentspecies
   )
  )

#extract categorical variable 
category_var <- gecko[,c("id", "parentspecies")]

#one hot encoding
gecko_cat <- category_var |> fastDummies::dummy_cols(select_columns = "parentspecies")
#remove NA
gecko_cat$parentspecies_NA <- NULL

new.cat.name <- paste0("ohe_",names(gecko_cat[,-c(1,2)])) #ohe for one hot encoding
names(gecko_cat) <- c("id","parentspecies", new.cat.name)
gecko_num <- 
  gecko |> 
  dplyr::select(
    -parentspecies
  )

gecko_cat
```

In the initial stages of data preprocessing, we conducted a thorough examination of the dataset. First, we checked for missing values across the features and found none. Subsequently, we assessed the feature types, identifying a single discrete feature in the data - "parentspecies". For "parentspecies", we replaced "None" with NA and performed one-hot encoding, generating six additional variables:

- ohe_parentspecies_apin 
- ohe_parentspecies_apin_decane
- ohe_parentspecies_apin_decane_toluene
- ohe_parentspecies_apin_toluene
- ohe_parentspecies_decane
- ohe_parentspecies_decane_toluene

Both the original discrete feature and its one-hot encoding counterparts were retained, with the latter distinguished by the prefix "ohe_.". 

```{r echo= FALSE, message = FALSE, warning=FALSE}
n.of.unique <- 
  gecko_num |> 
  map(table) |> 
  map(length) |> 
  unlist() |> 
  data.frame() |> 
  rename("Number of unique values" = 1) 
#n.of.unique

ordinal.var.names <- n.of.unique |> filter(`Number of unique values` < 50) |> rownames()

continuous.var.names <- 
  n.of.unique |> 
  filter(`Number of unique values` >= 50) |> 
  rownames() |> 
  stringr::str_remove_all("id")

gecko_num |> 
  select(one_of(continuous.var.names)) |> 
  pivot_longer(everything(), names_to = "variable", values_to = "value") |> 
  ggplot(
    aes(x = value)
  )+
  geom_histogram() +
  facet_wrap(~variable, scales = "free")+
  theme_bw() +
  ggtitle("Figure 1")
```

Following the initial categorization of features, a tailored approach to classify numeric features into ordinal and continuous was adopted based on their characteristics. Ordinal features, identified by less than 50 unique values, did not undergo transformations and retained their ordinal nature to ensure the preservation of critical data meaning. This was decided in recognizing the importance of preserving the ordinal nature of the data, particularly when the order holds significant meaning and so we decided against transforming ordinal features to normality. 

Conversely, continuous features were marked by a cutoff of more 50 unique values. However, scrutiny of the initial distribution of continuous variables revealed skewness, as depicted in Figure 1. In response, we explored the application of logarithmic transformations on these variables to approximate normality. This transformation resulted in the creation of three additional variables prefixed with "trans_." This consideration aimed to mitigate the observed skewness and enhance the normality of the continuous variables for improved model performance. 

```{r echo= FALSE, message = FALSE, warning=FALSE}
gecko_num <- 
  gecko_num |> 
  mutate(trans_NumOfConf = NumOfConf^0.3)

var_label(gecko_num$trans_NumOfConf) <- "NumOfConf^0.3 transformation"

gecko_num <- 
  gecko_num |> 
  mutate(trans_MW = MW^0.5)

var_label(gecko_num$trans_MW) <- "MW^0.5 transformation"

gecko_num <- 
  gecko_num |> 
  mutate(trans_pSat_Pa = pSat_Pa |> log())

var_label(gecko_num$trans_pSat_Pa) <- "log(pSat_Pa) transformation"
```

```{r echo= FALSE, message = FALSE, warning=FALSE}
# scale all columns except id
gecko_num_scaled <- scale(gecko_num[,-1]) |> data.frame()
# add id column
gecko_num_scaled <- 
  gecko_num_scaled |> 
  mutate(id = gecko_num$id) |> 
  select(id, everything())

gecko_num_scaled |> 
  dplyr::select(
    starts_with("trans_")
  ) |> 
  pivot_longer(
    everything(),
    values_to = "values",
    names_to = "variables"
    ) |> 
  ggplot(
    aes(x = values)
  ) +
  geom_histogram() +
  facet_wrap(
    ~variables, 
    scales = "free"
  )+
  theme_bw() +
  ggtitle("Figure 2")
```

We undertook uniform scaling on the entire dataset, which included both continuous and ordinal data, while excluding discrete features. This scaling aimed to address variations in the number of levels across different features, promoting a more consistent and comparable dataset and contributing to its approximation of normality, as shown in Figure 2.

Although the dataset was examined for outliers, a decision was made to leave them untreated due to a lack of domain knowledge. This cautious approach was particularly important to prevent outliers from unduly influencing subsequent modeling phases. Notably, as researchers not involved in the data collection process and lacking expertise in the specific domain of chemistry, determining whether a value is an outlier or not became a challenging task. An important consideration in our approach was acknowledging the difficulty of defining outliers in categorical variables, as some values may not be outliers but rather rare categories or levels. Consequently, outliers were only identified and examined in the context of transformed continuous variables, as opposed to categorical variables. Specifically, we defined outliers as values deviating more than 3.29 standard deviations from the mean in the present analysis. 

##### Figure 3
```{r}
knitr::include_graphics(file.path(here(), "data", "pic", "cm_fig1.png")) 
```

##### Figure 4
```{r}
knitr::include_graphics(file.path(here(), "data", "pic", "cm_fig2.png")) 
```

##### Figure 5
```{r}
knitr::include_graphics(file.path(here(), "data", "pic", "cm_fig3.png")) 
```

##### Figure 6
```{r}
knitr::include_graphics(file.path(here(), "data", "pic", "cm_fig4.png"))
```

A correlation matrix was then created to assess relationships between variables, revealing notable co-linearity, particularly among features with "Num" in their names.The correlation matrices were created for all continuous variables, both before and after transformation, as well as ordinal variables, serving as crucial references for our subsequent machine learning endeavors. Given the considerable number of variables, we opted to organize the correlation analysis into four distinct matrices (Figures 2-5). In each matrix, the initial two rows and columns consistently featured the response variable pSat_Pa and its logarithmically transformed counterpart trans_pSat_Pa. This systematic arrangement allowed for a focused examination of the relationship between the response variable and other variables in each matrix, facilitating a nuanced understanding of the intricate interplay within different subsets of our dataset.

```{r}

gecko_num_scaled <- 
  gecko_num_scaled |> 
  mutate(
    new_MW_hydroxyl_alkl_interaction = scale(MW * hydroxyl_alkl) |> as.numeric()
  )

var_label(gecko_num_scaled$new_MW_hydroxyl_alkl_interaction) <- "Interaction between molecular weight and the number of hydroxyl groups "

gecko_num_scaled <- 
  gecko_num_scaled |> 
  mutate(
    new_polarity_score = 
       scale(
          (3 * hydroxyl_alkl +
          4 * carboxylic_acid + 
          2 * aldehyde + 
          2 * ketone + 
          2 * ester + 
          3 * nitro)
        ) |> # it is further taken to the power of 0.4, for approximating normaility
      as.numeric()
  )
```

In enhancing our capacity to capture intricate relationships within the data, we strategically introduced novel features. These additions included a weighted sum of functional groups, an interaction term accounting for the joint effects of molecular weight and hydroxyl groups, and principal components derived from variables bearing the label "Num" in their names. These novel features, prefixed with "new_," were exploratory in nature, aimed at providing a more nuanced understanding of the molecular characteristics under consideration. Notably, we introduced an interaction term between molecular weight and hydroxyl groups to comprehensively account for their combined influence on vapor pressure. Moreover, the derivation of polarity scores which incorporated weighted functional groups, also offered a refined measure of molecular characteristics.

```{r fig.height= 6, fig.width= 10}
# all vars with "Num" in name
num.vars <- gecko_num_scaled |> 
  dplyr::select(
    contains("Num")&!contains("trans")
  ) 

# do PCA
pca_result <- prcomp(num.vars)

#turn first two principal components into values (they explained 61.24% variability)
pca.vars <- pca_result$x[,1:2] |> data.frame()

#save the two components into the data
gecko_num_scaled <-  
  gecko_num_scaled |> 
  mutate(
    new_num_pca_1 = pca.vars$PC1,
    new_num_pca_2 = pca.vars$PC2
  )

panel.hist <- function(x, ...)
{
    usr <- par("usr")
    par(usr = c(usr[1:2], 0, 1.5) )
    h <- hist(x, plot = FALSE)
    breaks <- h$breaks; nB <- length(breaks)
    y <- h$counts; y <- y/max(y)
    rect(breaks[-nB], 0, breaks[-1], y, col = "cyan", ...)
}

panel.cor <- function(x, y, digits = 2, prefix = "", cex.cor, ...)
{
    par(usr = c(0, 1, 0, 1))
    r <- abs(cor(x, y))
    txt <- format(c(r, 0.123456789), digits = digits)[1]
    txt <- paste0(prefix, txt)
    if(missing(cex.cor)) cex.cor <- 0.8/strwidth(txt)
    text(0.5, 0.5, txt, 
         #cex = cex.cor * r
         )
}

gecko_num_scaled |> 
  dplyr::select(
    trans_pSat_Pa,
    starts_with("new_")
  ) |> 
  pairs(
    lower.panel = panel.smooth,
    upper.panel = panel.cor,
    diag.panel = panel.hist,
    main = "Figure 7: Correlation matrix of the newly-created variable and response variable"
    )
```

The correlation matrix revealed high collinearity among the new features with the "Num" label in their names. To address this, an attempt was made to condense them into a reduced set of variables using Principal Component Analysis, with a subsequent examination of their correlation with the response variable. A cautionary note was issued regarding the usage of these newly introduced variables, urging careful consideration due to their exploratory nature.

Lastly, we presented use cases showcasing the creation of a final dataset that included both original and generated variables. For modeling purposes, the inclusion of variables prefixed with "new_" was discouraged, emphasizing the preference for transformed continuous variables marked with "trans_" in their names. The discrete variable "parentspecies" underwent one-hot encoding, providing suitable alternatives for machine learning algorithms. The recommended dataset for the machine learning task encompassed all original variables as their scaled version, transformed continuous variables, and the replacement of the original multi-level variable "parentspecies" with its one-hot encoding equivalents. Importantly, newly created variables were excluded from this preferred set. These steps were aimed at optimizing the dataset for the ensuing machine learning analysis while emphasizing clarity and efficiency in variable selection.

# Machine Learning Approach

As an initial step in finding the best model for our task, we assessed the performance of various regression models through comprehensive cross-validation on the training dataset. The chosen models encompass a diverse range of approaches commonly employed in regression problem-solving. Models selected for evaluation include:

- linear regression, incorporating Lasso and Ridge regularization techniques for enhanced robustness, 

- random forest model known for its ensemble learning capabilities, 

- support vector regressor leveraging radial basis function kernels

- gradient boosting regressor recognized for its ability to optimize predictive accuracy. 

The rationale behind opting for these specific models lies in their versatility and popularity within the machine learning domain, providing a well-rounded exploration of regression methodologies. 
They are also well aligned with the contents of the course and will give us an opportunity to better understand their inner workings. 
The comparative analysis of these models will contribute valuable insights into their effectiveness for the given dataset, guiding subsequent steps in the model selection process.

### 1. Baseline performance

#### Table 1
<div>
<style scoped>
    .dataframe tbody tr th:only-of-type {
        vertical-align: middle;
    }

    .dataframe tbody tr th {
        vertical-align: top;
    }

    .dataframe thead th {
        text-align: right;
    }
</style>
<table border="1" class="dataframe">
  <thead>
    <tr style="text-align: right;">
      <th></th>
      <th>baseline</th>
    </tr>
  </thead>
  <tbody>
    <tr>
      <th>lin_reg</th>
      <td>0.709666</td>
    </tr>
    <tr>
      <th>rf</th>
      <td>0.714040</td>
    </tr>
    <tr>
      <th>svr</th>
      <td>0.747972</td>
    </tr>
    <tr>
      <th>gbr</th>
      <td>0.723740</td>
    </tr>
    <tr>
      <th>elasticnet</th>
      <td>0.707905</td>
    </tr>
  </tbody>
</table>
</div>

In Table 1, the baseline performance scores for each model are presented. We also note that a cross-validation approach is employed to determine the optimal Lasso and Ridge regularization parameters. The ElasticNet method, configured with a 10-fold cross-validation, is utilized for this purpose. Upon fitting the model to the input features and the logarithmically transformed response variable, the obtained optimal regularization parameters are scrutinized. Notably, the decision is made to exclusively proceed with Lasso regression, driven by superior results observed in personal experimentation and the added benefit of generating coefficients with zero values. This strategic selection is expected to contribute to a more parsimonious model while preserving predictive accuracy.

### 2. Feature and Parameter Selection

Following the computation of baseline scores, the focus shifts to feature selection, a critical step in enhancing model efficiency. Several techniques are employed for this purpose, ensuring a comprehensive exploration of the feature space. 
In our experiments we tested the following approaches:

- feature selection based on the coefficients of the regularized linear regression model, 

- feature selection based on F-scores of each feature

- incorporation of Principal Component Analysis (PCA) to discern the pivotal components in the transformed feature space

- utilization polynomial feature transformation to discover non-linear relationships between features

This multifaceted approach to feature selection was driven by a synthesis of statistical analysis, data exploration, and machine learning methodologies familiar to us. 
The culmination of these efforts results in four distinct set of features, strategically chosen to optimize regression error while mitigating model complexity. 

The subsequent phase involves fine-tuning model parameters through cross-validation techniques, a pivotal step to ensure the model's robustness and generalizability across diverse datasets. The overarching goal is to craft a model that adeptly balances complexity and accuracy, aligning with the specific requirements of the regression task at hand.

#### a) Feature selection based on the coefficients of the regularized linear regression model

```{r}
knitr::include_graphics(file.path(here(), "data", "pic", "figure_9.png"), dpi=10)
```

```{r}
knitr::include_graphics(file.path(here(), "data", "pic", "figure_10.png"), dpi=10) 
```

In the initial stage of feature selection, we focused on leveraging the coefficients of a linear regression model with regularization. 
Our idea was to fit a model with both Lasso and Ridge regularization terms and then analyze its coefficients. 
Plot on Figure 9 shows the absolute values of such linear regression model coefficients. 
As can be seen there, a lot of the features have very small coefficients.

By assessing the weights assigned to each feature in the linear regression model, we gained insights into their individual contributions to the target variable. 
Features exhibiting substantial coefficients are deemed more influential, guiding the selection process towards those with significant predictive power. 
Figure 10 shows the cross validation r2 score, achieved on subsets of features. The features were added sequentially with decreasing feature coefficient.
Red dot on the plot shows a feature subset with the best cross-validation score, which contained 17 features. Even though there were smaller subsets with comparable r2 score, we chose to use the one with the best score.
Our experiments showed that models fitted on smaller subsets of features didn't perform better on test set.
This approach provided a foundation for identifying and retaining features that play a pivotal role in enhancing the model's accuracy and effectiveness. 


#### b) Feature selection based on F-scores of each feature

```{r}
knitr::include_graphics(file.path(here(), "data", "pic", "figure_11.png"), dpi=10) 
```

Afterwards, we turned to the built-in feature selection methods provided by the Sklearn library, and focused on the F scores calculated by the f_regression function for each feature - demonstrated in Figure 11. The F scores serve as a metric to gauge the significance of individual features in contributing to the model's predictive performance. 

```{r}
knitr::include_graphics(file.path(here(), "data", "pic", "figure_12.png"), dpi=10) 
```


The visualization of the number of features against cross-validation scores as shown by Figure 12 provides a clear and insightful depiction of the relationship between feature inclusion and model performance. The plot, with the number of features on the x-axis and cross-validation scores on the y-axis, offers a visual guide to discerning the optimal feature subset that maximizes predictive accuracy. 
Red dot on the plot shows a feature subset with the best cross-validation score, that was later used to fit models. Similarly as in the previous approach, this subset with best r2 scored, performed best on the train set.
Our analysis facilitates an informed decision-making process regarding feature selection, ensuring that the chosen features strike a balance between relevance and computational efficiency.

#### c) Incorporation of PCA

```{r}
knitr::include_graphics(file.path(here(), "data", "pic", "figure_13.png"), dpi=10) 
```

Our next approach involves utilizing Principal Component Analysis (PCA). 
By analyzing the cumulative sum of explained variance in relation to the number of principal components, we gained valuable insights into the optimal dimensionality reduction. 
In this context, Figure 13 depicts the cumulative sum of explained variance on the y-axis and the number of principal components on the x-axis. 
Point marked with red dot in the plot, signifies the optimal number of principal components that effectively capture the dataset's variability. 
Striking a balance between dimensionality reduction and retaining crucial information, this step contributed significantly to the refinement of our feature set. 
The best number of principal components at 20 serve as a judicious selection to preserve essential information while enhancing model generalization capabilities.

#### d) Utilization of polynomial features

The last approach to feature selection we used, was to add new features, created as polynomial combinations of existing features.
We included polynomial relations of degree 2. This approach ensured that non-linear relationships between features, were included in the dataset.
The assumption that there were non-linear relations in the dataset, was based on the baseline results of our selected models. 
Support Vector Regressor that utilized non-linear kernels, achieved best r2 score.

# Final results

#### Table 2
<div>
<style scoped>
    .dataframe tbody tr th:only-of-type {
        vertical-align: middle;
    }

    .dataframe tbody tr th {
        vertical-align: top;
    }

    .dataframe thead th {
        text-align: right;
    }
</style>
<table border="1" class="dataframe">
  <thead>
    <tr style="text-align: right;">
      <th></th>
      <th>baseline</th>
      <th>lin reg features</th>
      <th>skb features</th>
      <th>pca</th>
      <th>Polynomial features</th>
    </tr>
  </thead>
  <tbody>
    <tr>
      <th>lin_reg</th>
      <td>0.709666</td>
      <td>0.708340</td>
      <td>0.709697</td>
      <td>0.709684</td>
      <td>0.746813</td>
    </tr>
    <tr>
      <th>rf</th>
      <td>0.714040</td>
      <td>0.704838</td>
      <td>0.713530</td>
      <td>0.710483</td>
      <td>0.715941</td>
    </tr>
    <tr>
      <th>svr</th>
      <td>0.747972</td>
      <td>0.741367</td>
      <td>0.748168</td>
      <td>0.747972</td>
      <td>0.737504</td>
    </tr>
    <tr>
      <th>gbr</th>
      <td>0.723740</td>
      <td>0.718606</td>
      <td>0.723827</td>
      <td>0.704239</td>
      <td>0.728260</td>
    </tr>
    <tr>
      <th>elasticnet</th>
      <td>0.707905</td>
      <td>0.708032</td>
      <td>0.707976</td>
      <td>0.707652</td>
      <td>0.742700</td>
    </tr>
  </tbody>
</table>
</div>

In our final project phase, we used all of the knowledge gained during data exploration and applied it to fit a group of models.
Table 2 summarizes the results of our rigorous training and feature engineering experiments. Each row of the table contains r2 cross validation scores for given model, achieved on specific dataset.

Based on table 2, we identified a combination of models and dataset that gave us the best CV r2 scores. It consisted of 6 models that improved their respective r2 scores in comparison with the baseline scores.
These models were:

 - SVR fitted on all features

 - SVR fitted on F-score selected features

 - SVR fitted on PCA transformed features

 - Gradient Boosting Regressor fitted on F-score selected features

 - Gradient Boosting Regressor fitted on polynomial features

 - Linear regression with regularization (ElasticNet) fitted on polynomial features

We scored each of these models on Kaggle and achieved the best score of 0.69698 for the ElasticNet model, and the worst score of 0.68465 for the Gradient Boosting Regressor fitted on F-score selected features.
To better understand differences between our models, we did a thorough analysis of the results. Figure 14 shows differences in the distributions of predicted target value for the best and the worst models. 

```{r}
knitr::include_graphics(file.path(here(), "data", "pic", "figure_14.png"), dpi=10) 
```


Looking at the differences in predicted values distributions, gave us an idea to create an ensemble model, which would average the scores of the selected 6 models. 
This approach achieved an r2 score of **0.70564** on Kaggle and turned out to be our best. 


# Conclusion

The key insights that we obtained after this project are:

- Diverse feature types, including discrete and continuous, prompted the application of one-hot encoding to handle the discrete feature ('parentspecies'). 

- Continuous features underwent categorization as ordinal or continuous, with some being transformed to approximate normality for improved model performance. 

- While outliers were examined, they were not addressed due to a lack of domain knowledge. 

- Correlation analyses uncovered high co-linearity, particularly among features with "Num" in their names, suggesting potential redundancy. 

- Novel variables, created through exploration, included a weighted sum of functional groups, an interaction term between molecular weight and hydroxyl groups, and principal components obtained via PCA. 

- Use cases demonstrated the selection of variable subsets based on preferences, encompassing original, transformed, and one-hot-encoded features. 

- Four popular regression models—linear regression, random forest, support vector regressor, and gradient boosting regressor—were chosen, with Lasso regularization favored for linear regression based on cross-validation results. 

- Feature selection techniques, encompassing linear regression coefficients, Sklearn's built-in methods, and Principal Component Analysis, constituted a nuanced process guided by the analysis of feature importance. 

- Through this, we were able to achieve a holistic understanding of the dataset, engineer features, and select an appropriate regression model, helping us understand the meticulous feature selection process aimed at balancing model complexity and predictive accuracy.

As well, in the iterative wrangling phase of creating our ML model, we identified additional wrangling needs to further refine our dataset. Firstly, we created an unscaled log base 10 version of the response variable, trans_log10_noscale_pSat_Pa, to potentially improve model performance. We also addressed the presence of outliers in the dataset. An outlier flag was introduced as a binary variable, flag_outlier, indicating whether a data point was considered an outlier based on predetermined criteria. These criteria involved examining the standardized values of the response variable, trans_log10_noscale_pSat_Pa, as well as the transformed variables trans_MW and trans_NumOfConf. Any case with at least one outlier was flagged with a value of 1, while non-outliers received a value of 0. The dataset with outlier flags, named gecko_ml_outlier_flag, was then used to create a new dataset, gecko_ml_no_outlier, by filtering out all cases flagged as outliers.

# Self-Grading Report

Our group decided to give our deliverables a 5, as we believe that we demonstrated a comprehensive understanding of the project, and that we achieved exceptional results with a R2 score of 0.751. Furthermore, throughout our report, we applied relevant theory and skills that were amassed in the course and in other scientific sources. Our report and project utilized mature and detailed analysis of the data and the various machine learning approaches. Everything is succinct and addressed all potential doubts surrounding our model and feature selection. As well, our report clearly outlines key insights from the project, and demonstrates fundamental innovation and critical thinking. Finally, our deliverables are well-crafted, and are evident to be a Master's level research project.

As well, our group decided to give ourselves a 5, as we worked very effectively and efficiently with each other. We had on point conversations, and utilized our own individual skills to further and enhance our objectives. Moreover, all three of us contributed our ideas, and took responsibility to ensure that our work was completed to the utmost quality. There were absolutely no arguments, and the environment we worked in was very inclusive and accepting of different ideas. In the end, all three of us learned applicable skills throughout this project that would serve us well in the future, and we plan to stay friends afterwards as well. 
=======
---
title: "`r format(params$term)` Project Report\n \\vspace{0.1in} "
author: "Dominik Kuczkowski \n Guang Rong \n Karl Zhu \\vspace{1in} "
date: "December 23, 2023"
output:
  html_document:
    df_print: paged
  pdf_document:
    fig_caption: yes
subtitle: ''
params:
  term: Fall 2023 Introduction to Machine Learning
---

```{r setup, include=FALSE}
knitr::opts_chunk$set(
    echo = FALSE,
    message = FALSE,
    warning = FALSE
)
library(tidyverse)
library(reticulate)
library(here)
stopifnot(require('here'))
stopifnot(require('haven'))
stopifnot(require('labelled'))
stopifnot(require('patchwork'))
stopifnot(require('naniar'))
stopifnot(require('fastDummies'))
stopifnot(require('GGally'))
stopifnot(require('magick'))

```

\newpage

```{python echo= FALSE, message = FALSE, warning=FALSE}
from pathlib import Path

import numpy as np
import pandas as pd
import matplotlib.pyplot as plt

from sklearn.model_selection import cross_val_score
from sklearn.linear_model import LinearRegression, ElasticNet, ElasticNetCV
from sklearn.ensemble import RandomForestRegressor, GradientBoostingRegressor
from sklearn.svm import SVR
from sklearn.model_selection import train_test_split
from sklearn.utils import shuffle
from sklearn.metrics import r2_score, mean_squared_error
```


# Introduction

Team Members

- Dominik Kuczkowski
- Guang Rong
- Karl Zhu

**Kaggle Team Name**: Team 16 

The motivation behind this project is rooted in the desire to accurately predict vapor pressure through the development of a robust predictive model that leverages the GeckoQ dataset - encompassing molecular characteristics, functional groups, and structural attributes. 

```{r echo= FALSE, message = FALSE, warning=FALSE}
#read data
gecko_full_vars <- read_csv(file.path(here(), "data", "train.csv"))
```

# Data Processing/Analysis

Our initial phase involved a comprehensive analysis aimed at discovering the inherent patterns and relationships within the dataset. Through visualizations such as histograms and correlation matrices, we sought to gain a deep understanding of how different variables interacted and to discern complex interdependencies and potential clusters within the data. Moreover, this allowed us to ensure the dataset's quality and reliability and lay the foundation for a clean and reliable dataset to set the stage for more advanced meta-analyses.

```{r include= FALSE, message = FALSE, warning=FALSE}
# SELECT variables into object `gecko`
gecko <- 
  gecko_full_vars |> 
  dplyr::select(
    id = Id,              #A unique molecule index used in naming files
    MW,                   #The molecular weight of the molecule (g/mol).
    
    NumOfAtoms,           #The number of atoms in the molecule
    NumOfC,               #The number of carbon atoms in the molecule
    NumOfO,               #The number of oxygen atoms in the molecul
    NumOfN,               #The number of nitrogen atoms in the molecule
    NumHBondDonors,       #“The number of hydrogen bond donors in the molecule, i.e. hydrogens bound to oxygen.”
    NumOfConf,            #The number of stable conformers found and successfully calculated by COSMOconf.
    NumOfConfUsed,        #The number of conformers used to calculate the thermodynamic properties.
    parentspecies,        #Either “decane”, “toluene”, “apin” for alpha-pinene or a combination of these connected by an underscore to indicate ambiguous                           #descent. In 243 cases, the parent species is “None” because it was not possible to retrieve it.
    
    cc =                  #The number of non-aromatic C=C bounds found in the molecule.
      "C.C..non.aromatic.", 
    
    ccco =               #The number of “C=C-C=O” structures found in non-aromatic rings in the molecule.
      "C.C.C.O.in.non.aromatic.ring",
    
    hydroxyl_alkl =      #The number of the alkylic hydroxyl groups found in the molecule.
      "hydroxyl..alkyl.",
    
    aldehyde,            #The number of aldehyde groups in the molecule.
    ketone,              #The number of ketone groups in the molecule.
    
    carboxylic_acid =    #The number of carboxylic acid groups in the molecule.
      "carboxylic.acid",
    ester,               #The number of ester groups in the molecule.
    
    ether_alicyclic =    #The number of alicyclic ester groups in the molecule.
      "ether..alicyclic.",
    nitrate,             #The number of alicyclic nitrate groups in the molecule
    nitro,               #The number of nitro ester groups in the molecule
    
    aromatic_hydroxyl =
    "aromatic.hydroxyl", #The number of alicyclic aromatic hydroxyl groups in the molecule.
    
    carbonylperoxynitrate, #The number of carbonylperoxynitrate groups in the molecule.
    peroxide,            #The number of peroxide groups in the molecule
    hydroperoxide,       #The number of hydroperoxide groups in the molecule.
    carbonylperoxyacid,  #The number of carbonylperoxyacid groups found in the molecule
    nitroester,           #The number of nitroester groups found in the molecule
    pSat_Pa,              #The saturation vapour pressure of the molecule calculated by COSMOtherm (Pa)
  ) |> 
  dplyr::select(    # move response variable to the front
    id,
    pSat_Pa,
    everything()
  )

#naniar::vis_miss(gecko)

var.type <- gecko |> map(class) |> unlist() |> data.frame()
names(var.type) <- "var_type"
#var.type

#var.type |> 
#  filter(
#    var_type == "character"
#  )

```

```{r include= FALSE, message = FALSE, warning=FALSE}

#Figure 1

gecko$parentspecies |> table()
# "None" is not an actual category according to description, NA was used to replace it
gecko <- 
  gecko |> 
  mutate(
   parentspecies = 
     ifelse(
       parentspecies == "None",
       NA,
       parentspecies
   )
  )

#extract categorical variable 
category_var <- gecko[,c("id", "parentspecies")]

#one hot encoding
gecko_cat <- category_var |> fastDummies::dummy_cols(select_columns = "parentspecies")
#remove NA
gecko_cat$parentspecies_NA <- NULL

new.cat.name <- paste0("ohe_",names(gecko_cat[,-c(1,2)])) #ohe for one hot encoding
names(gecko_cat) <- c("id","parentspecies", new.cat.name)
gecko_num <- 
  gecko |> 
  dplyr::select(
    -parentspecies
  )

gecko_cat
```

In the initial stages of data preprocessing, we conducted a thorough examination of the dataset. First, we checked for missing values across the features and found none. Subsequently, we assessed the feature types, identifying a single discrete feature in the data - "parentspecies". For "parentspecies", we replaced "None" with NA and performed one-hot encoding, generating six additional variables:

- ohe_parentspecies_apin 
- ohe_parentspecies_apin_decane
- ohe_parentspecies_apin_decane_toluene
- ohe_parentspecies_apin_toluene
- ohe_parentspecies_decane
- ohe_parentspecies_decane_toluene

Both the original discrete feature and its one-hot encoding counterparts were retained, with the latter distinguished by the prefix "ohe_.". 

```{r echo= FALSE, message = FALSE, warning=FALSE}
n.of.unique <- 
  gecko_num |> 
  map(table) |> 
  map(length) |> 
  unlist() |> 
  data.frame() |> 
  rename("Number of unique values" = 1) 
#n.of.unique

ordinal.var.names <- n.of.unique |> filter(`Number of unique values` < 50) |> rownames()

continuous.var.names <- 
  n.of.unique |> 
  filter(`Number of unique values` >= 50) |> 
  rownames() |> 
  stringr::str_remove_all("id")

gecko_num |> 
  select(one_of(continuous.var.names)) |> 
  pivot_longer(everything(), names_to = "variable", values_to = "value") |> 
  ggplot(
    aes(x = value)
  )+
  geom_histogram() +
  facet_wrap(~variable, scales = "free")+
  theme_bw() +
  ggtitle("Figure 1")
```

Following the initial categorization of features, a tailored approach to classify numeric features into ordinal and continuous was adopted based on their characteristics. Ordinal features, identified by less than 50 unique values, did not undergo transformations and retained their ordinal nature to ensure the preservation of critical data meaning. This was decided in recognizing the importance of preserving the ordinal nature of the data, particularly when the order holds significant meaning and so we decided against transforming ordinal features to normality. 

Conversely, continuous features were marked by a cutoff of more 50 unique values. However, scrutiny of the initial distribution of continuous variables revealed skewness, as depicted in Figure 1. In response, we explored the application of logarithmic transformations on these variables to approximate normality. This transformation resulted in the creation of three additional variables prefixed with "trans_." This consideration aimed to mitigate the observed skewness and enhance the normality of the continuous variables for improved model performance. 

```{r echo= FALSE, message = FALSE, warning=FALSE}
gecko_num <- 
  gecko_num |> 
  mutate(trans_NumOfConf = NumOfConf^0.3)

var_label(gecko_num$trans_NumOfConf) <- "NumOfConf^0.3 transformation"

gecko_num <- 
  gecko_num |> 
  mutate(trans_MW = MW^0.5)

var_label(gecko_num$trans_MW) <- "MW^0.5 transformation"

gecko_num <- 
  gecko_num |> 
  mutate(trans_pSat_Pa = pSat_Pa |> log())

var_label(gecko_num$trans_pSat_Pa) <- "log(pSat_Pa) transformation"
```

```{r echo= FALSE, message = FALSE, warning=FALSE}
# scale all columns except id
gecko_num_scaled <- scale(gecko_num[,-1]) |> data.frame()
# add id column
gecko_num_scaled <- 
  gecko_num_scaled |> 
  mutate(id = gecko_num$id) |> 
  select(id, everything())

gecko_num_scaled |> 
  dplyr::select(
    starts_with("trans_")
  ) |> 
  pivot_longer(
    everything(),
    values_to = "values",
    names_to = "variables"
    ) |> 
  ggplot(
    aes(x = values)
  ) +
  geom_histogram() +
  facet_wrap(
    ~variables, 
    scales = "free"
  )+
  theme_bw() +
  ggtitle("Figure 2")
```

We undertook uniform scaling on the entire dataset, which included both continuous and ordinal data, while excluding discrete features. This scaling aimed to address variations in the number of levels across different features, promoting a more consistent and comparable dataset and contributing to its approximation of normality, as shown in Figure 2.

Although the dataset was examined for outliers, a decision was made to leave them untreated due to a lack of domain knowledge. This cautious approach was particularly important to prevent outliers from unduly influencing subsequent modeling phases. Notably, as researchers not involved in the data collection process and lacking expertise in the specific domain of chemistry, determining whether a value is an outlier or not became a challenging task. An important consideration in our approach was acknowledging the difficulty of defining outliers in categorical variables, as some values may not be outliers but rather rare categories or levels. Consequently, outliers were only identified and examined in the context of transformed continuous variables, as opposed to categorical variables. Specifically, we defined outliers as values deviating more than 3.29 standard deviations from the mean in the present analysis. 

##### Figure 3
```{r}
knitr::include_graphics(file.path(here(), "data", "pic", "cm_fig1.png")) 
```

##### Figure 4
```{r}
knitr::include_graphics(file.path(here(), "data", "pic", "cm_fig2.png")) 
```

##### Figure 5
```{r}
knitr::include_graphics(file.path(here(), "data", "pic", "cm_fig3.png")) 
```

##### Figure 6
```{r}
knitr::include_graphics(file.path(here(), "data", "pic", "cm_fig4.png"))
```

A correlation matrix was then created to assess relationships between variables, revealing notable co-linearity, particularly among features with "Num" in their names.The correlation matrices were created for all continuous variables, both before and after transformation, as well as ordinal variables, serving as crucial references for our subsequent machine learning endeavors. Given the considerable number of variables, we opted to organize the correlation analysis into four distinct matrices (Figures 2-5). In each matrix, the initial two rows and columns consistently featured the response variable pSat_Pa and its logarithmically transformed counterpart trans_pSat_Pa. This systematic arrangement allowed for a focused examination of the relationship between the response variable and other variables in each matrix, facilitating a nuanced understanding of the intricate interplay within different subsets of our dataset.

```{r}

gecko_num_scaled <- 
  gecko_num_scaled |> 
  mutate(
    new_MW_hydroxyl_alkl_interaction = scale(MW * hydroxyl_alkl) |> as.numeric()
  )

var_label(gecko_num_scaled$new_MW_hydroxyl_alkl_interaction) <- "Interaction between molecular weight and the number of hydroxyl groups "

gecko_num_scaled <- 
  gecko_num_scaled |> 
  mutate(
    new_polarity_score = 
       scale(
          (3 * hydroxyl_alkl +
          4 * carboxylic_acid + 
          2 * aldehyde + 
          2 * ketone + 
          2 * ester + 
          3 * nitro)
        ) |> # it is further taken to the power of 0.4, for approximating normaility
      as.numeric()
  )
```

In enhancing our capacity to capture intricate relationships within the data, we strategically introduced novel features. These additions included a weighted sum of functional groups, an interaction term accounting for the joint effects of molecular weight and hydroxyl groups, and principal components derived from variables bearing the label "Num" in their names. These novel features, prefixed with "new_," were exploratory in nature, aimed at providing a more nuanced understanding of the molecular characteristics under consideration. Notably, we introduced an interaction term between molecular weight and hydroxyl groups to comprehensively account for their combined influence on vapor pressure. Moreover, the derivation of polarity scores which incorporated weighted functional groups, also offered a refined measure of molecular characteristics.

```{r fig.height= 6, fig.width= 10}
# all vars with "Num" in name
num.vars <- gecko_num_scaled |> 
  dplyr::select(
    contains("Num")&!contains("trans")
  ) 

# do PCA
pca_result <- prcomp(num.vars)

#turn first two principal components into values (they explained 61.24% variability)
pca.vars <- pca_result$x[,1:2] |> data.frame()

#save the two components into the data
gecko_num_scaled <-  
  gecko_num_scaled |> 
  mutate(
    new_num_pca_1 = pca.vars$PC1,
    new_num_pca_2 = pca.vars$PC2
  )

panel.hist <- function(x, ...)
{
    usr <- par("usr")
    par(usr = c(usr[1:2], 0, 1.5) )
    h <- hist(x, plot = FALSE)
    breaks <- h$breaks; nB <- length(breaks)
    y <- h$counts; y <- y/max(y)
    rect(breaks[-nB], 0, breaks[-1], y, col = "cyan", ...)
}

panel.cor <- function(x, y, digits = 2, prefix = "", cex.cor, ...)
{
    par(usr = c(0, 1, 0, 1))
    r <- abs(cor(x, y))
    txt <- format(c(r, 0.123456789), digits = digits)[1]
    txt <- paste0(prefix, txt)
    if(missing(cex.cor)) cex.cor <- 0.8/strwidth(txt)
    text(0.5, 0.5, txt, 
         #cex = cex.cor * r
         )
}

gecko_num_scaled |> 
  dplyr::select(
    trans_pSat_Pa,
    starts_with("new_")
  ) |> 
  pairs(
    lower.panel = panel.smooth,
    upper.panel = panel.cor,
    diag.panel = panel.hist,
    main = "Figure 7: Correlation matrix of the newly-created variable and response variable"
    )
```

The correlation matrix revealed high collinearity among the new features with the "Num" label in their names. To address this, an attempt was made to condense them into a reduced set of variables using Principal Component Analysis, with a subsequent examination of their correlation with the response variable. A cautionary note was issued regarding the usage of these newly introduced variables, urging careful consideration due to their exploratory nature.

Lastly, we presented use cases showcasing the creation of a final dataset that included both original and generated variables. For modeling purposes, the inclusion of variables prefixed with "new_" was discouraged, emphasizing the preference for transformed continuous variables marked with "trans_" in their names. The discrete variable "parentspecies" underwent one-hot encoding, providing suitable alternatives for machine learning algorithms. The recommended dataset for the machine learning task encompassed all original variables as their scaled version, transformed continuous variables, and the replacement of the original multi-level variable "parentspecies" with its one-hot encoding equivalents. Importantly, newly created variables were excluded from this preferred set. These steps were aimed at optimizing the dataset for the ensuing machine learning analysis while emphasizing clarity and efficiency in variable selection.

# Machine Learning Approach

Now, we aim to assess the performance of various regression models through comprehensive cross-validation on the entire dataset. The chosen models encompass a diverse range of approaches commonly employed in regression problem-solving. The selected models for evaluation include linear regression, incorporating regularization techniques for enhanced robustness, a random forest model known for its ensemble learning capabilities, a support vector regressor leveraging support vector machines, and a gradient boosting regressor recognized for its ability to optimize predictive accuracy. The rationale behind opting for these specific models lies in their versatility and popularity within the machine learning domain, providing a well-rounded exploration of regression methodologies. The comparative analysis of these models will contribute valuable insights into their effectiveness for the given dataset, guiding subsequent steps in the model selection process.

```{r}
knitr::include_graphics(file.path(here(), "data", "pic", "figure 8.png")) 
```

In Figure 8, the baseline performance scores for each model are presented. We also note that a cross-validation approach is employed to determine the optimal Lasso and Ridge regularization parameters. The ElasticNet method, configured with a 10-fold cross-validation, is utilized for this purpose. Upon fitting the model to the input features and the logarithmically transformed response variable, the obtained optimal regularization parameters are scrutinized. Notably, the decision is made to exclusively proceed with Lasso regression, driven by superior results observed in personal experimentation and the added benefit of generating coefficients with zero values. This strategic selection is expected to contribute to a more parsimonious model while preserving predictive accuracy.

# Feature and Parameter Selection

Following the computation of baseline scores, the focus shifts to feature selection, a critical step in enhancing model efficiency. Several techniques are employed for this purpose, ensuring a comprehensive exploration of the feature space. The process encompasses leveraging insights from the coefficients of the regularized linear regression model, utilizing Sklearn's built-in feature selection methods, and incorporating Principal Component Analysis (PCA) to discern the pivotal components in the transformed feature space. This multifaceted approach to feature selection is driven by a synthesis of statistical analysis, machine learning methodologies, and domain-specific knowledge. The culmination of these efforts results in a meticulously curated set of features, strategically chosen to optimize predictive accuracy while mitigating model complexity. The subsequent phase involves fine-tuning model parameters through cross-validation techniques, a pivotal step to ensure the model's robustness and generalizability across diverse datasets. The overarching goal is to craft a model that adeptly balances complexity and accuracy, aligning with the specific requirements of the regression task at hand.

To enhance the representation of the categorical variable "parentspecies", the one-hot encoding strategy was used in the Data Processing and Analysis section to generate six additional binary variables. These variables effectively capture the diverse categories within the "parentspecies" feature. Each binary variable is associated with a specific combination or individual category, providing a more nuanced and comprehensive representation of the parent species feature in our dataset. This one-hot encoding approach facilitates the integration of categorical information into machine learning models, enabling a more accurate and robust analysis of the data.

```{r}
knitr::include_graphics(file.path(here(), "data", "pic", "figure 9.png"))
```

```{r}
knitr::include_graphics(file.path(here(), "data", "pic", "figure 10.png")) 
```

In the initial stage of feature selection, we focused on leveraging the coefficients derived from linear regression, as shown by Figures 9 and 10. This method involved scrutinizing the impact and significance of each feature on the regression model's performance. By assessing the weights assigned to each feature in the linear regression model, we gained insights into their individual contributions to the target variable. Features exhibiting substantial coefficients are deemed more influential, guiding the selection process towards those with significant predictive power. This approach provided a foundation for identifying and retaining features that play a pivotal role in enhancing the model's accuracy and effectiveness. The subsequent phases of feature selection built upon these initial insights to create a refined set of features for the regression model.

```{r}
knitr::include_graphics(file.path(here(), "data", "pic", "figure 11.png")) 
```

Afterwards, we turned to the built-in feature selection methods provided by the Sklearn library, and focused on the F scores calculated by the f_regression function for each feature - demonstrated in Figure 11. The F scores serve as a metric to gauge the significance of individual features in contributing to the model's predictive performance. 

```{r}
knitr::include_graphics(file.path(here(), "data", "pic", "figure 12.png")) 
```


The visualization of the number of features against cross-validation scores as shown by Figure 12 provides a clear and insightful depiction of the relationship between feature inclusion and model performance. The plot, with the number of features on the x-axis and cross-validation scores on the y-axis, offers a visual guide to discerning the optimal feature subset that maximizes predictive accuracy. This analysis facilitates an informed decision-making process regarding feature selection, ensuring that the chosen features strike a balance between relevance and computational efficiency.

```{r}
knitr::include_graphics(file.path(here(), "data", "pic", "figure 13.png")) 
```

Our last approach involves utilizing Principal Component Analysis (PCA). By analyzing the cumulative sum of explained variance in relation to the number of principal components, we gained valuable insights into the optimal dimensionality reduction. In this context, Figure 13 depicts the cumulative sum of explained variance on the y-axis and the number of principal components on the x-axis. The inflection point in the plot signifies the optimal number of principal components that effectively capture the dataset's variability. Striking a balance between dimensionality reduction and retaining crucial information, this step contributed significantly to the refinement of our feature set. The best number of principal components at 28 serve as a judicious selection to preserve essential information while enhancing model efficiency.

# Results

```{r}
knitr::include_graphics(file.path(here(), "data", "pic", "figure 14.png")) 
```

As we can see from Figure 14, the SVR model, after rigorous training and feature engineering, emerged as the most powerful model for predicting our response variable, pSat_Pa.

We also tried creating polynomial features up to the second degree from the original features and then evaluating the performance of the linear regression model using these polynomial features through cross-validation, however, this only resulted in a cross-validation R2 score of 0.7226. 

As a result, we strived to optimize the SVR model through parameter tuning, leading to improved predictive accuracy. The final SVR model, with a carefully selected set of parameters, demonstrated commendable performance, achieving an R2 score of 0.751 through cross-validation, and 0.695 on Kaggle.

# Conclusion

The key insights that we obtained after this project are:

- Diverse feature types, including discrete and continuous, prompted the application of one-hot encoding to handle the discrete feature ('parentspecies'). 

- Continuous features underwent categorization as ordinal or continuous, with some being transformed to approximate normality for improved model performance. 

- While outliers were examined, they were not addressed due to a lack of domain knowledge. 

- Correlation analyses uncovered high co-linearity, particularly among features with "Num" in their names, suggesting potential redundancy. 

- Novel variables, created through exploration, included a weighted sum of functional groups, an interaction term between molecular weight and hydroxyl groups, and principal components obtained via PCA. 

- Use cases demonstrated the selection of variable subsets based on preferences, encompassing original, transformed, and one-hot-encoded features. 

- Four popular regression models—linear regression, random forest, support vector regressor, and gradient boosting regressor—were chosen, with Lasso regularization favored for linear regression based on cross-validation results. 

- Feature selection techniques, encompassing linear regression coefficients, Sklearn's built-in methods, and Principal Component Analysis, constituted a nuanced process guided by the analysis of feature importance. 

- Through this, we were able to acheive a holistic understanding of the dataset, engineer features, and select an appropriate regression model, helping us understand the meticulous feature selection process aimed at balancing model complexity and predictive accuracy.

As well, in the iterative wrangling phase of creating our ML model, we identified additional wrangling needs to further refine our dataset. Firstly, we created an unscaled log base 10 version of the response variable, trans_log10_noscale_pSat_Pa, to potentially improve model performance. We also addressed the presence of outliers in the dataset. An outlier flag was introduced as a binary variable, flag_outlier, indicating whether a data point was considered an outlier based on predetermined criteria. These criteria involved examining the standardized values of the response variable, trans_log10_noscale_pSat_Pa, as well as the transformed variables trans_MW and trans_NumOfConf. Any case with at least one outlier was flagged with a value of 1, while non-outliers received a value of 0. The dataset with outlier flags, named gecko_ml_outlier_flag, was then used to create a new dataset, gecko_ml_no_outlier, by filtering out all cases flagged as outliers.

# Key decisions and findings 

Here we summarize our work into key decisions and findings that lead us to the current results.

## Wrangling stage

In the data, there is no clear borderline for some of the ordinal and continuous features. We set an arbitrary rule to distinguish based on the number of levels(n = 50 levels cutoff).  This allows for an organized strategy in treating and understanding the features. 

Outliers were checked for continuous features. They were not handled in the original dataset due to our lack of domain knowledge. But during the modeling phase we discussed and created an additional dataset with outliers removed, to fit the model and compare the accuracy with initial models. 

Initially, variables in test set were scaled using test mean and standard deviation. During the modeling phase, we reflected on the practice and decided to create a set of new scaled variables using the statistics in training set. 

# Self-Grading Report

Our group decided to give our deliverables a 5, as we believe that we demonstrated a comprehensive understanding of the project, and that we achieved exceptional results with a R2 score of 0.751. Furthermore, throughout our report, we applied relevant theory and skills that were amassed in the course and in other scientific sources. Our report and project utilized mature and detailed analysis of the data and the various machine learning approaches. Everything is succinct and addressed all potential doubts surrounding our model and feature selection. As well, our report clearly outlines key insights from the project, and demonstrates fundamental innovation and critical thinking. Finally, our deliverables are well-crafted, and are evident to be a Master's level research project.

As well, our group decided to give ourselves a 5, as we worked very effectively and efficiently with each other. We had on point conversations, and utilized our own individual skills to further and enhance our objectives. Moreover, all three of us contributed our ideas, and took responsibility to ensure that our work was completed to the utmost quality. There were absolutely no arguments, and the environment we worked in was very inclusive and accepting of different ideas. In the end, all three of us learned applicable skills throughout this project that would serve us well in the future, and we plan to stay friends afterwards as well. 
>>>>>>> ed6c5e18
<|MERGE_RESOLUTION|>--- conflicted
+++ resolved
@@ -1,1150 +1,675 @@
-<<<<<<< HEAD
----
-title: "`r format(params$term)` Project Report\n \\vspace{0.1in} "
-author: "Dominik Kuczkowski \n Guang Rong \n Karl Zhu \\vspace{1in} "
-date: "December 23, 2023"
-output:
-  html_document:
-    df_print: paged
-  pdf_document:
-    fig_caption: yes
-subtitle: ''
-params:
-  term: Fall 2023 Introduction to Machine Learning
----
-
-```{r setup, include=FALSE}
-knitr::opts_chunk$set(
-    echo = FALSE,
-    message = FALSE,
-    warning = FALSE
-)
-library(tidyverse)
-library(reticulate)
-library(here)
-stopifnot(require('here'))
-stopifnot(require('haven'))
-stopifnot(require('labelled'))
-stopifnot(require('patchwork'))
-stopifnot(require('naniar'))
-stopifnot(require('fastDummies'))
-stopifnot(require('GGally'))
-stopifnot(require('magick'))
-
-```
-
-\newpage
-
-```{python echo= FALSE, message = FALSE, warning=FALSE}
-from pathlib import Path
-
-import numpy as np
-import pandas as pd
-import matplotlib.pyplot as plt
-
-from sklearn.model_selection import cross_val_score
-from sklearn.linear_model import LinearRegression, ElasticNet, ElasticNetCV
-from sklearn.ensemble import RandomForestRegressor, GradientBoostingRegressor
-from sklearn.svm import SVR
-from sklearn.model_selection import train_test_split
-from sklearn.utils import shuffle
-from sklearn.metrics import r2_score, mean_squared_error
-```
-
-
-# Introduction
-
-Team Members
-
-- Dominik Kuczkowski
-- Guang Rong
-- Karl Zhu
-
-**Kaggle Team Name**: Team 16 
-
-The motivation behind this project is rooted in the desire to accurately predict vapor pressure through the development of a robust predictive model that leverages the GeckoQ dataset - encompassing molecular characteristics, functional groups, and structural attributes. 
-
-```{r echo= FALSE, message = FALSE, warning=FALSE}
-#read data
-gecko_full_vars <- read_csv(file.path(here(), "data", "train.csv"))
-```
-
-# Data Processing/Analysis
-
-Our initial phase involved a comprehensive analysis aimed at discovering the inherent patterns and relationships within the dataset. Through visualizations such as histograms and correlation matrices, we sought to gain a deep understanding of how different variables interacted and to discern complex interdependencies and potential clusters within the data. Moreover, this allowed us to ensure the dataset's quality and reliability and lay the foundation for a clean and reliable dataset to set the stage for more advanced meta-analyses.
-
-```{r include= FALSE, message = FALSE, warning=FALSE}
-# SELECT variables into object `gecko`
-gecko <- 
-  gecko_full_vars |> 
-  dplyr::select(
-    id = Id,              #A unique molecule index used in naming files
-    MW,                   #The molecular weight of the molecule (g/mol).
-    
-    NumOfAtoms,           #The number of atoms in the molecule
-    NumOfC,               #The number of carbon atoms in the molecule
-    NumOfO,               #The number of oxygen atoms in the molecul
-    NumOfN,               #The number of nitrogen atoms in the molecule
-    NumHBondDonors,       #“The number of hydrogen bond donors in the molecule, i.e. hydrogens bound to oxygen.”
-    NumOfConf,            #The number of stable conformers found and successfully calculated by COSMOconf.
-    NumOfConfUsed,        #The number of conformers used to calculate the thermodynamic properties.
-    parentspecies,        #Either “decane”, “toluene”, “apin” for alpha-pinene or a combination of these connected by an underscore to indicate ambiguous                           #descent. In 243 cases, the parent species is “None” because it was not possible to retrieve it.
-    
-    cc =                  #The number of non-aromatic C=C bounds found in the molecule.
-      "C.C..non.aromatic.", 
-    
-    ccco =               #The number of “C=C-C=O” structures found in non-aromatic rings in the molecule.
-      "C.C.C.O.in.non.aromatic.ring",
-    
-    hydroxyl_alkl =      #The number of the alkylic hydroxyl groups found in the molecule.
-      "hydroxyl..alkyl.",
-    
-    aldehyde,            #The number of aldehyde groups in the molecule.
-    ketone,              #The number of ketone groups in the molecule.
-    
-    carboxylic_acid =    #The number of carboxylic acid groups in the molecule.
-      "carboxylic.acid",
-    ester,               #The number of ester groups in the molecule.
-    
-    ether_alicyclic =    #The number of alicyclic ester groups in the molecule.
-      "ether..alicyclic.",
-    nitrate,             #The number of alicyclic nitrate groups in the molecule
-    nitro,               #The number of nitro ester groups in the molecule
-    
-    aromatic_hydroxyl =
-    "aromatic.hydroxyl", #The number of alicyclic aromatic hydroxyl groups in the molecule.
-    
-    carbonylperoxynitrate, #The number of carbonylperoxynitrate groups in the molecule.
-    peroxide,            #The number of peroxide groups in the molecule
-    hydroperoxide,       #The number of hydroperoxide groups in the molecule.
-    carbonylperoxyacid,  #The number of carbonylperoxyacid groups found in the molecule
-    nitroester,           #The number of nitroester groups found in the molecule
-    pSat_Pa,              #The saturation vapour pressure of the molecule calculated by COSMOtherm (Pa)
-  ) |> 
-  dplyr::select(    # move response variable to the front
-    id,
-    pSat_Pa,
-    everything()
-  )
-
-#naniar::vis_miss(gecko)
-
-var.type <- gecko |> map(class) |> unlist() |> data.frame()
-names(var.type) <- "var_type"
-#var.type
-
-#var.type |> 
-#  filter(
-#    var_type == "character"
-#  )
-
-```
-
-```{r include= FALSE, message = FALSE, warning=FALSE}
-
-#Figure 1
-
-gecko$parentspecies |> table()
-# "None" is not an actual category according to description, NA was used to replace it
-gecko <- 
-  gecko |> 
-  mutate(
-   parentspecies = 
-     ifelse(
-       parentspecies == "None",
-       NA,
-       parentspecies
-   )
-  )
-
-#extract categorical variable 
-category_var <- gecko[,c("id", "parentspecies")]
-
-#one hot encoding
-gecko_cat <- category_var |> fastDummies::dummy_cols(select_columns = "parentspecies")
-#remove NA
-gecko_cat$parentspecies_NA <- NULL
-
-new.cat.name <- paste0("ohe_",names(gecko_cat[,-c(1,2)])) #ohe for one hot encoding
-names(gecko_cat) <- c("id","parentspecies", new.cat.name)
-gecko_num <- 
-  gecko |> 
-  dplyr::select(
-    -parentspecies
-  )
-
-gecko_cat
-```
-
-In the initial stages of data preprocessing, we conducted a thorough examination of the dataset. First, we checked for missing values across the features and found none. Subsequently, we assessed the feature types, identifying a single discrete feature in the data - "parentspecies". For "parentspecies", we replaced "None" with NA and performed one-hot encoding, generating six additional variables:
-
-- ohe_parentspecies_apin 
-- ohe_parentspecies_apin_decane
-- ohe_parentspecies_apin_decane_toluene
-- ohe_parentspecies_apin_toluene
-- ohe_parentspecies_decane
-- ohe_parentspecies_decane_toluene
-
-Both the original discrete feature and its one-hot encoding counterparts were retained, with the latter distinguished by the prefix "ohe_.". 
-
-```{r echo= FALSE, message = FALSE, warning=FALSE}
-n.of.unique <- 
-  gecko_num |> 
-  map(table) |> 
-  map(length) |> 
-  unlist() |> 
-  data.frame() |> 
-  rename("Number of unique values" = 1) 
-#n.of.unique
-
-ordinal.var.names <- n.of.unique |> filter(`Number of unique values` < 50) |> rownames()
-
-continuous.var.names <- 
-  n.of.unique |> 
-  filter(`Number of unique values` >= 50) |> 
-  rownames() |> 
-  stringr::str_remove_all("id")
-
-gecko_num |> 
-  select(one_of(continuous.var.names)) |> 
-  pivot_longer(everything(), names_to = "variable", values_to = "value") |> 
-  ggplot(
-    aes(x = value)
-  )+
-  geom_histogram() +
-  facet_wrap(~variable, scales = "free")+
-  theme_bw() +
-  ggtitle("Figure 1")
-```
-
-Following the initial categorization of features, a tailored approach to classify numeric features into ordinal and continuous was adopted based on their characteristics. Ordinal features, identified by less than 50 unique values, did not undergo transformations and retained their ordinal nature to ensure the preservation of critical data meaning. This was decided in recognizing the importance of preserving the ordinal nature of the data, particularly when the order holds significant meaning and so we decided against transforming ordinal features to normality. 
-
-Conversely, continuous features were marked by a cutoff of more 50 unique values. However, scrutiny of the initial distribution of continuous variables revealed skewness, as depicted in Figure 1. In response, we explored the application of logarithmic transformations on these variables to approximate normality. This transformation resulted in the creation of three additional variables prefixed with "trans_." This consideration aimed to mitigate the observed skewness and enhance the normality of the continuous variables for improved model performance. 
-
-```{r echo= FALSE, message = FALSE, warning=FALSE}
-gecko_num <- 
-  gecko_num |> 
-  mutate(trans_NumOfConf = NumOfConf^0.3)
-
-var_label(gecko_num$trans_NumOfConf) <- "NumOfConf^0.3 transformation"
-
-gecko_num <- 
-  gecko_num |> 
-  mutate(trans_MW = MW^0.5)
-
-var_label(gecko_num$trans_MW) <- "MW^0.5 transformation"
-
-gecko_num <- 
-  gecko_num |> 
-  mutate(trans_pSat_Pa = pSat_Pa |> log())
-
-var_label(gecko_num$trans_pSat_Pa) <- "log(pSat_Pa) transformation"
-```
-
-```{r echo= FALSE, message = FALSE, warning=FALSE}
-# scale all columns except id
-gecko_num_scaled <- scale(gecko_num[,-1]) |> data.frame()
-# add id column
-gecko_num_scaled <- 
-  gecko_num_scaled |> 
-  mutate(id = gecko_num$id) |> 
-  select(id, everything())
-
-gecko_num_scaled |> 
-  dplyr::select(
-    starts_with("trans_")
-  ) |> 
-  pivot_longer(
-    everything(),
-    values_to = "values",
-    names_to = "variables"
-    ) |> 
-  ggplot(
-    aes(x = values)
-  ) +
-  geom_histogram() +
-  facet_wrap(
-    ~variables, 
-    scales = "free"
-  )+
-  theme_bw() +
-  ggtitle("Figure 2")
-```
-
-We undertook uniform scaling on the entire dataset, which included both continuous and ordinal data, while excluding discrete features. This scaling aimed to address variations in the number of levels across different features, promoting a more consistent and comparable dataset and contributing to its approximation of normality, as shown in Figure 2.
-
-Although the dataset was examined for outliers, a decision was made to leave them untreated due to a lack of domain knowledge. This cautious approach was particularly important to prevent outliers from unduly influencing subsequent modeling phases. Notably, as researchers not involved in the data collection process and lacking expertise in the specific domain of chemistry, determining whether a value is an outlier or not became a challenging task. An important consideration in our approach was acknowledging the difficulty of defining outliers in categorical variables, as some values may not be outliers but rather rare categories or levels. Consequently, outliers were only identified and examined in the context of transformed continuous variables, as opposed to categorical variables. Specifically, we defined outliers as values deviating more than 3.29 standard deviations from the mean in the present analysis. 
-
-##### Figure 3
-```{r}
-knitr::include_graphics(file.path(here(), "data", "pic", "cm_fig1.png")) 
-```
-
-##### Figure 4
-```{r}
-knitr::include_graphics(file.path(here(), "data", "pic", "cm_fig2.png")) 
-```
-
-##### Figure 5
-```{r}
-knitr::include_graphics(file.path(here(), "data", "pic", "cm_fig3.png")) 
-```
-
-##### Figure 6
-```{r}
-knitr::include_graphics(file.path(here(), "data", "pic", "cm_fig4.png"))
-```
-
-A correlation matrix was then created to assess relationships between variables, revealing notable co-linearity, particularly among features with "Num" in their names.The correlation matrices were created for all continuous variables, both before and after transformation, as well as ordinal variables, serving as crucial references for our subsequent machine learning endeavors. Given the considerable number of variables, we opted to organize the correlation analysis into four distinct matrices (Figures 2-5). In each matrix, the initial two rows and columns consistently featured the response variable pSat_Pa and its logarithmically transformed counterpart trans_pSat_Pa. This systematic arrangement allowed for a focused examination of the relationship between the response variable and other variables in each matrix, facilitating a nuanced understanding of the intricate interplay within different subsets of our dataset.
-
-```{r}
-
-gecko_num_scaled <- 
-  gecko_num_scaled |> 
-  mutate(
-    new_MW_hydroxyl_alkl_interaction = scale(MW * hydroxyl_alkl) |> as.numeric()
-  )
-
-var_label(gecko_num_scaled$new_MW_hydroxyl_alkl_interaction) <- "Interaction between molecular weight and the number of hydroxyl groups "
-
-gecko_num_scaled <- 
-  gecko_num_scaled |> 
-  mutate(
-    new_polarity_score = 
-       scale(
-          (3 * hydroxyl_alkl +
-          4 * carboxylic_acid + 
-          2 * aldehyde + 
-          2 * ketone + 
-          2 * ester + 
-          3 * nitro)
-        ) |> # it is further taken to the power of 0.4, for approximating normaility
-      as.numeric()
-  )
-```
-
-In enhancing our capacity to capture intricate relationships within the data, we strategically introduced novel features. These additions included a weighted sum of functional groups, an interaction term accounting for the joint effects of molecular weight and hydroxyl groups, and principal components derived from variables bearing the label "Num" in their names. These novel features, prefixed with "new_," were exploratory in nature, aimed at providing a more nuanced understanding of the molecular characteristics under consideration. Notably, we introduced an interaction term between molecular weight and hydroxyl groups to comprehensively account for their combined influence on vapor pressure. Moreover, the derivation of polarity scores which incorporated weighted functional groups, also offered a refined measure of molecular characteristics.
-
-```{r fig.height= 6, fig.width= 10}
-# all vars with "Num" in name
-num.vars <- gecko_num_scaled |> 
-  dplyr::select(
-    contains("Num")&!contains("trans")
-  ) 
-
-# do PCA
-pca_result <- prcomp(num.vars)
-
-#turn first two principal components into values (they explained 61.24% variability)
-pca.vars <- pca_result$x[,1:2] |> data.frame()
-
-#save the two components into the data
-gecko_num_scaled <-  
-  gecko_num_scaled |> 
-  mutate(
-    new_num_pca_1 = pca.vars$PC1,
-    new_num_pca_2 = pca.vars$PC2
-  )
-
-panel.hist <- function(x, ...)
-{
-    usr <- par("usr")
-    par(usr = c(usr[1:2], 0, 1.5) )
-    h <- hist(x, plot = FALSE)
-    breaks <- h$breaks; nB <- length(breaks)
-    y <- h$counts; y <- y/max(y)
-    rect(breaks[-nB], 0, breaks[-1], y, col = "cyan", ...)
-}
-
-panel.cor <- function(x, y, digits = 2, prefix = "", cex.cor, ...)
-{
-    par(usr = c(0, 1, 0, 1))
-    r <- abs(cor(x, y))
-    txt <- format(c(r, 0.123456789), digits = digits)[1]
-    txt <- paste0(prefix, txt)
-    if(missing(cex.cor)) cex.cor <- 0.8/strwidth(txt)
-    text(0.5, 0.5, txt, 
-         #cex = cex.cor * r
-         )
-}
-
-gecko_num_scaled |> 
-  dplyr::select(
-    trans_pSat_Pa,
-    starts_with("new_")
-  ) |> 
-  pairs(
-    lower.panel = panel.smooth,
-    upper.panel = panel.cor,
-    diag.panel = panel.hist,
-    main = "Figure 7: Correlation matrix of the newly-created variable and response variable"
-    )
-```
-
-The correlation matrix revealed high collinearity among the new features with the "Num" label in their names. To address this, an attempt was made to condense them into a reduced set of variables using Principal Component Analysis, with a subsequent examination of their correlation with the response variable. A cautionary note was issued regarding the usage of these newly introduced variables, urging careful consideration due to their exploratory nature.
-
-Lastly, we presented use cases showcasing the creation of a final dataset that included both original and generated variables. For modeling purposes, the inclusion of variables prefixed with "new_" was discouraged, emphasizing the preference for transformed continuous variables marked with "trans_" in their names. The discrete variable "parentspecies" underwent one-hot encoding, providing suitable alternatives for machine learning algorithms. The recommended dataset for the machine learning task encompassed all original variables as their scaled version, transformed continuous variables, and the replacement of the original multi-level variable "parentspecies" with its one-hot encoding equivalents. Importantly, newly created variables were excluded from this preferred set. These steps were aimed at optimizing the dataset for the ensuing machine learning analysis while emphasizing clarity and efficiency in variable selection.
-
-# Machine Learning Approach
-
-As an initial step in finding the best model for our task, we assessed the performance of various regression models through comprehensive cross-validation on the training dataset. The chosen models encompass a diverse range of approaches commonly employed in regression problem-solving. Models selected for evaluation include:
-
-- linear regression, incorporating Lasso and Ridge regularization techniques for enhanced robustness, 
-
-- random forest model known for its ensemble learning capabilities, 
-
-- support vector regressor leveraging radial basis function kernels
-
-- gradient boosting regressor recognized for its ability to optimize predictive accuracy. 
-
-The rationale behind opting for these specific models lies in their versatility and popularity within the machine learning domain, providing a well-rounded exploration of regression methodologies. 
-They are also well aligned with the contents of the course and will give us an opportunity to better understand their inner workings. 
-The comparative analysis of these models will contribute valuable insights into their effectiveness for the given dataset, guiding subsequent steps in the model selection process.
-
-### 1. Baseline performance
-
-#### Table 1
-<div>
-<style scoped>
-    .dataframe tbody tr th:only-of-type {
-        vertical-align: middle;
-    }
-
-    .dataframe tbody tr th {
-        vertical-align: top;
-    }
-
-    .dataframe thead th {
-        text-align: right;
-    }
-</style>
-<table border="1" class="dataframe">
-  <thead>
-    <tr style="text-align: right;">
-      <th></th>
-      <th>baseline</th>
-    </tr>
-  </thead>
-  <tbody>
-    <tr>
-      <th>lin_reg</th>
-      <td>0.709666</td>
-    </tr>
-    <tr>
-      <th>rf</th>
-      <td>0.714040</td>
-    </tr>
-    <tr>
-      <th>svr</th>
-      <td>0.747972</td>
-    </tr>
-    <tr>
-      <th>gbr</th>
-      <td>0.723740</td>
-    </tr>
-    <tr>
-      <th>elasticnet</th>
-      <td>0.707905</td>
-    </tr>
-  </tbody>
-</table>
-</div>
-
-In Table 1, the baseline performance scores for each model are presented. We also note that a cross-validation approach is employed to determine the optimal Lasso and Ridge regularization parameters. The ElasticNet method, configured with a 10-fold cross-validation, is utilized for this purpose. Upon fitting the model to the input features and the logarithmically transformed response variable, the obtained optimal regularization parameters are scrutinized. Notably, the decision is made to exclusively proceed with Lasso regression, driven by superior results observed in personal experimentation and the added benefit of generating coefficients with zero values. This strategic selection is expected to contribute to a more parsimonious model while preserving predictive accuracy.
-
-### 2. Feature and Parameter Selection
-
-Following the computation of baseline scores, the focus shifts to feature selection, a critical step in enhancing model efficiency. Several techniques are employed for this purpose, ensuring a comprehensive exploration of the feature space. 
-In our experiments we tested the following approaches:
-
-- feature selection based on the coefficients of the regularized linear regression model, 
-
-- feature selection based on F-scores of each feature
-
-- incorporation of Principal Component Analysis (PCA) to discern the pivotal components in the transformed feature space
-
-- utilization polynomial feature transformation to discover non-linear relationships between features
-
-This multifaceted approach to feature selection was driven by a synthesis of statistical analysis, data exploration, and machine learning methodologies familiar to us. 
-The culmination of these efforts results in four distinct set of features, strategically chosen to optimize regression error while mitigating model complexity. 
-
-The subsequent phase involves fine-tuning model parameters through cross-validation techniques, a pivotal step to ensure the model's robustness and generalizability across diverse datasets. The overarching goal is to craft a model that adeptly balances complexity and accuracy, aligning with the specific requirements of the regression task at hand.
-
-#### a) Feature selection based on the coefficients of the regularized linear regression model
-
-```{r}
-knitr::include_graphics(file.path(here(), "data", "pic", "figure_9.png"), dpi=10)
-```
-
-```{r}
-knitr::include_graphics(file.path(here(), "data", "pic", "figure_10.png"), dpi=10) 
-```
-
-In the initial stage of feature selection, we focused on leveraging the coefficients of a linear regression model with regularization. 
-Our idea was to fit a model with both Lasso and Ridge regularization terms and then analyze its coefficients. 
-Plot on Figure 9 shows the absolute values of such linear regression model coefficients. 
-As can be seen there, a lot of the features have very small coefficients.
-
-By assessing the weights assigned to each feature in the linear regression model, we gained insights into their individual contributions to the target variable. 
-Features exhibiting substantial coefficients are deemed more influential, guiding the selection process towards those with significant predictive power. 
-Figure 10 shows the cross validation r2 score, achieved on subsets of features. The features were added sequentially with decreasing feature coefficient.
-Red dot on the plot shows a feature subset with the best cross-validation score, which contained 17 features. Even though there were smaller subsets with comparable r2 score, we chose to use the one with the best score.
-Our experiments showed that models fitted on smaller subsets of features didn't perform better on test set.
-This approach provided a foundation for identifying and retaining features that play a pivotal role in enhancing the model's accuracy and effectiveness. 
-
-
-#### b) Feature selection based on F-scores of each feature
-
-```{r}
-knitr::include_graphics(file.path(here(), "data", "pic", "figure_11.png"), dpi=10) 
-```
-
-Afterwards, we turned to the built-in feature selection methods provided by the Sklearn library, and focused on the F scores calculated by the f_regression function for each feature - demonstrated in Figure 11. The F scores serve as a metric to gauge the significance of individual features in contributing to the model's predictive performance. 
-
-```{r}
-knitr::include_graphics(file.path(here(), "data", "pic", "figure_12.png"), dpi=10) 
-```
-
-
-The visualization of the number of features against cross-validation scores as shown by Figure 12 provides a clear and insightful depiction of the relationship between feature inclusion and model performance. The plot, with the number of features on the x-axis and cross-validation scores on the y-axis, offers a visual guide to discerning the optimal feature subset that maximizes predictive accuracy. 
-Red dot on the plot shows a feature subset with the best cross-validation score, that was later used to fit models. Similarly as in the previous approach, this subset with best r2 scored, performed best on the train set.
-Our analysis facilitates an informed decision-making process regarding feature selection, ensuring that the chosen features strike a balance between relevance and computational efficiency.
-
-#### c) Incorporation of PCA
-
-```{r}
-knitr::include_graphics(file.path(here(), "data", "pic", "figure_13.png"), dpi=10) 
-```
-
-Our next approach involves utilizing Principal Component Analysis (PCA). 
-By analyzing the cumulative sum of explained variance in relation to the number of principal components, we gained valuable insights into the optimal dimensionality reduction. 
-In this context, Figure 13 depicts the cumulative sum of explained variance on the y-axis and the number of principal components on the x-axis. 
-Point marked with red dot in the plot, signifies the optimal number of principal components that effectively capture the dataset's variability. 
-Striking a balance between dimensionality reduction and retaining crucial information, this step contributed significantly to the refinement of our feature set. 
-The best number of principal components at 20 serve as a judicious selection to preserve essential information while enhancing model generalization capabilities.
-
-#### d) Utilization of polynomial features
-
-The last approach to feature selection we used, was to add new features, created as polynomial combinations of existing features.
-We included polynomial relations of degree 2. This approach ensured that non-linear relationships between features, were included in the dataset.
-The assumption that there were non-linear relations in the dataset, was based on the baseline results of our selected models. 
-Support Vector Regressor that utilized non-linear kernels, achieved best r2 score.
-
-# Final results
-
-#### Table 2
-<div>
-<style scoped>
-    .dataframe tbody tr th:only-of-type {
-        vertical-align: middle;
-    }
-
-    .dataframe tbody tr th {
-        vertical-align: top;
-    }
-
-    .dataframe thead th {
-        text-align: right;
-    }
-</style>
-<table border="1" class="dataframe">
-  <thead>
-    <tr style="text-align: right;">
-      <th></th>
-      <th>baseline</th>
-      <th>lin reg features</th>
-      <th>skb features</th>
-      <th>pca</th>
-      <th>Polynomial features</th>
-    </tr>
-  </thead>
-  <tbody>
-    <tr>
-      <th>lin_reg</th>
-      <td>0.709666</td>
-      <td>0.708340</td>
-      <td>0.709697</td>
-      <td>0.709684</td>
-      <td>0.746813</td>
-    </tr>
-    <tr>
-      <th>rf</th>
-      <td>0.714040</td>
-      <td>0.704838</td>
-      <td>0.713530</td>
-      <td>0.710483</td>
-      <td>0.715941</td>
-    </tr>
-    <tr>
-      <th>svr</th>
-      <td>0.747972</td>
-      <td>0.741367</td>
-      <td>0.748168</td>
-      <td>0.747972</td>
-      <td>0.737504</td>
-    </tr>
-    <tr>
-      <th>gbr</th>
-      <td>0.723740</td>
-      <td>0.718606</td>
-      <td>0.723827</td>
-      <td>0.704239</td>
-      <td>0.728260</td>
-    </tr>
-    <tr>
-      <th>elasticnet</th>
-      <td>0.707905</td>
-      <td>0.708032</td>
-      <td>0.707976</td>
-      <td>0.707652</td>
-      <td>0.742700</td>
-    </tr>
-  </tbody>
-</table>
-</div>
-
-In our final project phase, we used all of the knowledge gained during data exploration and applied it to fit a group of models.
-Table 2 summarizes the results of our rigorous training and feature engineering experiments. Each row of the table contains r2 cross validation scores for given model, achieved on specific dataset.
-
-Based on table 2, we identified a combination of models and dataset that gave us the best CV r2 scores. It consisted of 6 models that improved their respective r2 scores in comparison with the baseline scores.
-These models were:
-
- - SVR fitted on all features
-
- - SVR fitted on F-score selected features
-
- - SVR fitted on PCA transformed features
-
- - Gradient Boosting Regressor fitted on F-score selected features
-
- - Gradient Boosting Regressor fitted on polynomial features
-
- - Linear regression with regularization (ElasticNet) fitted on polynomial features
-
-We scored each of these models on Kaggle and achieved the best score of 0.69698 for the ElasticNet model, and the worst score of 0.68465 for the Gradient Boosting Regressor fitted on F-score selected features.
-To better understand differences between our models, we did a thorough analysis of the results. Figure 14 shows differences in the distributions of predicted target value for the best and the worst models. 
-
-```{r}
-knitr::include_graphics(file.path(here(), "data", "pic", "figure_14.png"), dpi=10) 
-```
-
-
-Looking at the differences in predicted values distributions, gave us an idea to create an ensemble model, which would average the scores of the selected 6 models. 
-This approach achieved an r2 score of **0.70564** on Kaggle and turned out to be our best. 
-
-
-# Conclusion
-
-The key insights that we obtained after this project are:
-
-- Diverse feature types, including discrete and continuous, prompted the application of one-hot encoding to handle the discrete feature ('parentspecies'). 
-
-- Continuous features underwent categorization as ordinal or continuous, with some being transformed to approximate normality for improved model performance. 
-
-- While outliers were examined, they were not addressed due to a lack of domain knowledge. 
-
-- Correlation analyses uncovered high co-linearity, particularly among features with "Num" in their names, suggesting potential redundancy. 
-
-- Novel variables, created through exploration, included a weighted sum of functional groups, an interaction term between molecular weight and hydroxyl groups, and principal components obtained via PCA. 
-
-- Use cases demonstrated the selection of variable subsets based on preferences, encompassing original, transformed, and one-hot-encoded features. 
-
-- Four popular regression models—linear regression, random forest, support vector regressor, and gradient boosting regressor—were chosen, with Lasso regularization favored for linear regression based on cross-validation results. 
-
-- Feature selection techniques, encompassing linear regression coefficients, Sklearn's built-in methods, and Principal Component Analysis, constituted a nuanced process guided by the analysis of feature importance. 
-
-- Through this, we were able to achieve a holistic understanding of the dataset, engineer features, and select an appropriate regression model, helping us understand the meticulous feature selection process aimed at balancing model complexity and predictive accuracy.
-
-As well, in the iterative wrangling phase of creating our ML model, we identified additional wrangling needs to further refine our dataset. Firstly, we created an unscaled log base 10 version of the response variable, trans_log10_noscale_pSat_Pa, to potentially improve model performance. We also addressed the presence of outliers in the dataset. An outlier flag was introduced as a binary variable, flag_outlier, indicating whether a data point was considered an outlier based on predetermined criteria. These criteria involved examining the standardized values of the response variable, trans_log10_noscale_pSat_Pa, as well as the transformed variables trans_MW and trans_NumOfConf. Any case with at least one outlier was flagged with a value of 1, while non-outliers received a value of 0. The dataset with outlier flags, named gecko_ml_outlier_flag, was then used to create a new dataset, gecko_ml_no_outlier, by filtering out all cases flagged as outliers.
-
-# Self-Grading Report
-
-Our group decided to give our deliverables a 5, as we believe that we demonstrated a comprehensive understanding of the project, and that we achieved exceptional results with a R2 score of 0.751. Furthermore, throughout our report, we applied relevant theory and skills that were amassed in the course and in other scientific sources. Our report and project utilized mature and detailed analysis of the data and the various machine learning approaches. Everything is succinct and addressed all potential doubts surrounding our model and feature selection. As well, our report clearly outlines key insights from the project, and demonstrates fundamental innovation and critical thinking. Finally, our deliverables are well-crafted, and are evident to be a Master's level research project.
-
-As well, our group decided to give ourselves a 5, as we worked very effectively and efficiently with each other. We had on point conversations, and utilized our own individual skills to further and enhance our objectives. Moreover, all three of us contributed our ideas, and took responsibility to ensure that our work was completed to the utmost quality. There were absolutely no arguments, and the environment we worked in was very inclusive and accepting of different ideas. In the end, all three of us learned applicable skills throughout this project that would serve us well in the future, and we plan to stay friends afterwards as well. 
-=======
----
-title: "`r format(params$term)` Project Report\n \\vspace{0.1in} "
-author: "Dominik Kuczkowski \n Guang Rong \n Karl Zhu \\vspace{1in} "
-date: "December 23, 2023"
-output:
-  html_document:
-    df_print: paged
-  pdf_document:
-    fig_caption: yes
-subtitle: ''
-params:
-  term: Fall 2023 Introduction to Machine Learning
----
-
-```{r setup, include=FALSE}
-knitr::opts_chunk$set(
-    echo = FALSE,
-    message = FALSE,
-    warning = FALSE
-)
-library(tidyverse)
-library(reticulate)
-library(here)
-stopifnot(require('here'))
-stopifnot(require('haven'))
-stopifnot(require('labelled'))
-stopifnot(require('patchwork'))
-stopifnot(require('naniar'))
-stopifnot(require('fastDummies'))
-stopifnot(require('GGally'))
-stopifnot(require('magick'))
-
-```
-
-\newpage
-
-```{python echo= FALSE, message = FALSE, warning=FALSE}
-from pathlib import Path
-
-import numpy as np
-import pandas as pd
-import matplotlib.pyplot as plt
-
-from sklearn.model_selection import cross_val_score
-from sklearn.linear_model import LinearRegression, ElasticNet, ElasticNetCV
-from sklearn.ensemble import RandomForestRegressor, GradientBoostingRegressor
-from sklearn.svm import SVR
-from sklearn.model_selection import train_test_split
-from sklearn.utils import shuffle
-from sklearn.metrics import r2_score, mean_squared_error
-```
-
-
-# Introduction
-
-Team Members
-
-- Dominik Kuczkowski
-- Guang Rong
-- Karl Zhu
-
-**Kaggle Team Name**: Team 16 
-
-The motivation behind this project is rooted in the desire to accurately predict vapor pressure through the development of a robust predictive model that leverages the GeckoQ dataset - encompassing molecular characteristics, functional groups, and structural attributes. 
-
-```{r echo= FALSE, message = FALSE, warning=FALSE}
-#read data
-gecko_full_vars <- read_csv(file.path(here(), "data", "train.csv"))
-```
-
-# Data Processing/Analysis
-
-Our initial phase involved a comprehensive analysis aimed at discovering the inherent patterns and relationships within the dataset. Through visualizations such as histograms and correlation matrices, we sought to gain a deep understanding of how different variables interacted and to discern complex interdependencies and potential clusters within the data. Moreover, this allowed us to ensure the dataset's quality and reliability and lay the foundation for a clean and reliable dataset to set the stage for more advanced meta-analyses.
-
-```{r include= FALSE, message = FALSE, warning=FALSE}
-# SELECT variables into object `gecko`
-gecko <- 
-  gecko_full_vars |> 
-  dplyr::select(
-    id = Id,              #A unique molecule index used in naming files
-    MW,                   #The molecular weight of the molecule (g/mol).
-    
-    NumOfAtoms,           #The number of atoms in the molecule
-    NumOfC,               #The number of carbon atoms in the molecule
-    NumOfO,               #The number of oxygen atoms in the molecul
-    NumOfN,               #The number of nitrogen atoms in the molecule
-    NumHBondDonors,       #“The number of hydrogen bond donors in the molecule, i.e. hydrogens bound to oxygen.”
-    NumOfConf,            #The number of stable conformers found and successfully calculated by COSMOconf.
-    NumOfConfUsed,        #The number of conformers used to calculate the thermodynamic properties.
-    parentspecies,        #Either “decane”, “toluene”, “apin” for alpha-pinene or a combination of these connected by an underscore to indicate ambiguous                           #descent. In 243 cases, the parent species is “None” because it was not possible to retrieve it.
-    
-    cc =                  #The number of non-aromatic C=C bounds found in the molecule.
-      "C.C..non.aromatic.", 
-    
-    ccco =               #The number of “C=C-C=O” structures found in non-aromatic rings in the molecule.
-      "C.C.C.O.in.non.aromatic.ring",
-    
-    hydroxyl_alkl =      #The number of the alkylic hydroxyl groups found in the molecule.
-      "hydroxyl..alkyl.",
-    
-    aldehyde,            #The number of aldehyde groups in the molecule.
-    ketone,              #The number of ketone groups in the molecule.
-    
-    carboxylic_acid =    #The number of carboxylic acid groups in the molecule.
-      "carboxylic.acid",
-    ester,               #The number of ester groups in the molecule.
-    
-    ether_alicyclic =    #The number of alicyclic ester groups in the molecule.
-      "ether..alicyclic.",
-    nitrate,             #The number of alicyclic nitrate groups in the molecule
-    nitro,               #The number of nitro ester groups in the molecule
-    
-    aromatic_hydroxyl =
-    "aromatic.hydroxyl", #The number of alicyclic aromatic hydroxyl groups in the molecule.
-    
-    carbonylperoxynitrate, #The number of carbonylperoxynitrate groups in the molecule.
-    peroxide,            #The number of peroxide groups in the molecule
-    hydroperoxide,       #The number of hydroperoxide groups in the molecule.
-    carbonylperoxyacid,  #The number of carbonylperoxyacid groups found in the molecule
-    nitroester,           #The number of nitroester groups found in the molecule
-    pSat_Pa,              #The saturation vapour pressure of the molecule calculated by COSMOtherm (Pa)
-  ) |> 
-  dplyr::select(    # move response variable to the front
-    id,
-    pSat_Pa,
-    everything()
-  )
-
-#naniar::vis_miss(gecko)
-
-var.type <- gecko |> map(class) |> unlist() |> data.frame()
-names(var.type) <- "var_type"
-#var.type
-
-#var.type |> 
-#  filter(
-#    var_type == "character"
-#  )
-
-```
-
-```{r include= FALSE, message = FALSE, warning=FALSE}
-
-#Figure 1
-
-gecko$parentspecies |> table()
-# "None" is not an actual category according to description, NA was used to replace it
-gecko <- 
-  gecko |> 
-  mutate(
-   parentspecies = 
-     ifelse(
-       parentspecies == "None",
-       NA,
-       parentspecies
-   )
-  )
-
-#extract categorical variable 
-category_var <- gecko[,c("id", "parentspecies")]
-
-#one hot encoding
-gecko_cat <- category_var |> fastDummies::dummy_cols(select_columns = "parentspecies")
-#remove NA
-gecko_cat$parentspecies_NA <- NULL
-
-new.cat.name <- paste0("ohe_",names(gecko_cat[,-c(1,2)])) #ohe for one hot encoding
-names(gecko_cat) <- c("id","parentspecies", new.cat.name)
-gecko_num <- 
-  gecko |> 
-  dplyr::select(
-    -parentspecies
-  )
-
-gecko_cat
-```
-
-In the initial stages of data preprocessing, we conducted a thorough examination of the dataset. First, we checked for missing values across the features and found none. Subsequently, we assessed the feature types, identifying a single discrete feature in the data - "parentspecies". For "parentspecies", we replaced "None" with NA and performed one-hot encoding, generating six additional variables:
-
-- ohe_parentspecies_apin 
-- ohe_parentspecies_apin_decane
-- ohe_parentspecies_apin_decane_toluene
-- ohe_parentspecies_apin_toluene
-- ohe_parentspecies_decane
-- ohe_parentspecies_decane_toluene
-
-Both the original discrete feature and its one-hot encoding counterparts were retained, with the latter distinguished by the prefix "ohe_.". 
-
-```{r echo= FALSE, message = FALSE, warning=FALSE}
-n.of.unique <- 
-  gecko_num |> 
-  map(table) |> 
-  map(length) |> 
-  unlist() |> 
-  data.frame() |> 
-  rename("Number of unique values" = 1) 
-#n.of.unique
-
-ordinal.var.names <- n.of.unique |> filter(`Number of unique values` < 50) |> rownames()
-
-continuous.var.names <- 
-  n.of.unique |> 
-  filter(`Number of unique values` >= 50) |> 
-  rownames() |> 
-  stringr::str_remove_all("id")
-
-gecko_num |> 
-  select(one_of(continuous.var.names)) |> 
-  pivot_longer(everything(), names_to = "variable", values_to = "value") |> 
-  ggplot(
-    aes(x = value)
-  )+
-  geom_histogram() +
-  facet_wrap(~variable, scales = "free")+
-  theme_bw() +
-  ggtitle("Figure 1")
-```
-
-Following the initial categorization of features, a tailored approach to classify numeric features into ordinal and continuous was adopted based on their characteristics. Ordinal features, identified by less than 50 unique values, did not undergo transformations and retained their ordinal nature to ensure the preservation of critical data meaning. This was decided in recognizing the importance of preserving the ordinal nature of the data, particularly when the order holds significant meaning and so we decided against transforming ordinal features to normality. 
-
-Conversely, continuous features were marked by a cutoff of more 50 unique values. However, scrutiny of the initial distribution of continuous variables revealed skewness, as depicted in Figure 1. In response, we explored the application of logarithmic transformations on these variables to approximate normality. This transformation resulted in the creation of three additional variables prefixed with "trans_." This consideration aimed to mitigate the observed skewness and enhance the normality of the continuous variables for improved model performance. 
-
-```{r echo= FALSE, message = FALSE, warning=FALSE}
-gecko_num <- 
-  gecko_num |> 
-  mutate(trans_NumOfConf = NumOfConf^0.3)
-
-var_label(gecko_num$trans_NumOfConf) <- "NumOfConf^0.3 transformation"
-
-gecko_num <- 
-  gecko_num |> 
-  mutate(trans_MW = MW^0.5)
-
-var_label(gecko_num$trans_MW) <- "MW^0.5 transformation"
-
-gecko_num <- 
-  gecko_num |> 
-  mutate(trans_pSat_Pa = pSat_Pa |> log())
-
-var_label(gecko_num$trans_pSat_Pa) <- "log(pSat_Pa) transformation"
-```
-
-```{r echo= FALSE, message = FALSE, warning=FALSE}
-# scale all columns except id
-gecko_num_scaled <- scale(gecko_num[,-1]) |> data.frame()
-# add id column
-gecko_num_scaled <- 
-  gecko_num_scaled |> 
-  mutate(id = gecko_num$id) |> 
-  select(id, everything())
-
-gecko_num_scaled |> 
-  dplyr::select(
-    starts_with("trans_")
-  ) |> 
-  pivot_longer(
-    everything(),
-    values_to = "values",
-    names_to = "variables"
-    ) |> 
-  ggplot(
-    aes(x = values)
-  ) +
-  geom_histogram() +
-  facet_wrap(
-    ~variables, 
-    scales = "free"
-  )+
-  theme_bw() +
-  ggtitle("Figure 2")
-```
-
-We undertook uniform scaling on the entire dataset, which included both continuous and ordinal data, while excluding discrete features. This scaling aimed to address variations in the number of levels across different features, promoting a more consistent and comparable dataset and contributing to its approximation of normality, as shown in Figure 2.
-
-Although the dataset was examined for outliers, a decision was made to leave them untreated due to a lack of domain knowledge. This cautious approach was particularly important to prevent outliers from unduly influencing subsequent modeling phases. Notably, as researchers not involved in the data collection process and lacking expertise in the specific domain of chemistry, determining whether a value is an outlier or not became a challenging task. An important consideration in our approach was acknowledging the difficulty of defining outliers in categorical variables, as some values may not be outliers but rather rare categories or levels. Consequently, outliers were only identified and examined in the context of transformed continuous variables, as opposed to categorical variables. Specifically, we defined outliers as values deviating more than 3.29 standard deviations from the mean in the present analysis. 
-
-##### Figure 3
-```{r}
-knitr::include_graphics(file.path(here(), "data", "pic", "cm_fig1.png")) 
-```
-
-##### Figure 4
-```{r}
-knitr::include_graphics(file.path(here(), "data", "pic", "cm_fig2.png")) 
-```
-
-##### Figure 5
-```{r}
-knitr::include_graphics(file.path(here(), "data", "pic", "cm_fig3.png")) 
-```
-
-##### Figure 6
-```{r}
-knitr::include_graphics(file.path(here(), "data", "pic", "cm_fig4.png"))
-```
-
-A correlation matrix was then created to assess relationships between variables, revealing notable co-linearity, particularly among features with "Num" in their names.The correlation matrices were created for all continuous variables, both before and after transformation, as well as ordinal variables, serving as crucial references for our subsequent machine learning endeavors. Given the considerable number of variables, we opted to organize the correlation analysis into four distinct matrices (Figures 2-5). In each matrix, the initial two rows and columns consistently featured the response variable pSat_Pa and its logarithmically transformed counterpart trans_pSat_Pa. This systematic arrangement allowed for a focused examination of the relationship between the response variable and other variables in each matrix, facilitating a nuanced understanding of the intricate interplay within different subsets of our dataset.
-
-```{r}
-
-gecko_num_scaled <- 
-  gecko_num_scaled |> 
-  mutate(
-    new_MW_hydroxyl_alkl_interaction = scale(MW * hydroxyl_alkl) |> as.numeric()
-  )
-
-var_label(gecko_num_scaled$new_MW_hydroxyl_alkl_interaction) <- "Interaction between molecular weight and the number of hydroxyl groups "
-
-gecko_num_scaled <- 
-  gecko_num_scaled |> 
-  mutate(
-    new_polarity_score = 
-       scale(
-          (3 * hydroxyl_alkl +
-          4 * carboxylic_acid + 
-          2 * aldehyde + 
-          2 * ketone + 
-          2 * ester + 
-          3 * nitro)
-        ) |> # it is further taken to the power of 0.4, for approximating normaility
-      as.numeric()
-  )
-```
-
-In enhancing our capacity to capture intricate relationships within the data, we strategically introduced novel features. These additions included a weighted sum of functional groups, an interaction term accounting for the joint effects of molecular weight and hydroxyl groups, and principal components derived from variables bearing the label "Num" in their names. These novel features, prefixed with "new_," were exploratory in nature, aimed at providing a more nuanced understanding of the molecular characteristics under consideration. Notably, we introduced an interaction term between molecular weight and hydroxyl groups to comprehensively account for their combined influence on vapor pressure. Moreover, the derivation of polarity scores which incorporated weighted functional groups, also offered a refined measure of molecular characteristics.
-
-```{r fig.height= 6, fig.width= 10}
-# all vars with "Num" in name
-num.vars <- gecko_num_scaled |> 
-  dplyr::select(
-    contains("Num")&!contains("trans")
-  ) 
-
-# do PCA
-pca_result <- prcomp(num.vars)
-
-#turn first two principal components into values (they explained 61.24% variability)
-pca.vars <- pca_result$x[,1:2] |> data.frame()
-
-#save the two components into the data
-gecko_num_scaled <-  
-  gecko_num_scaled |> 
-  mutate(
-    new_num_pca_1 = pca.vars$PC1,
-    new_num_pca_2 = pca.vars$PC2
-  )
-
-panel.hist <- function(x, ...)
-{
-    usr <- par("usr")
-    par(usr = c(usr[1:2], 0, 1.5) )
-    h <- hist(x, plot = FALSE)
-    breaks <- h$breaks; nB <- length(breaks)
-    y <- h$counts; y <- y/max(y)
-    rect(breaks[-nB], 0, breaks[-1], y, col = "cyan", ...)
-}
-
-panel.cor <- function(x, y, digits = 2, prefix = "", cex.cor, ...)
-{
-    par(usr = c(0, 1, 0, 1))
-    r <- abs(cor(x, y))
-    txt <- format(c(r, 0.123456789), digits = digits)[1]
-    txt <- paste0(prefix, txt)
-    if(missing(cex.cor)) cex.cor <- 0.8/strwidth(txt)
-    text(0.5, 0.5, txt, 
-         #cex = cex.cor * r
-         )
-}
-
-gecko_num_scaled |> 
-  dplyr::select(
-    trans_pSat_Pa,
-    starts_with("new_")
-  ) |> 
-  pairs(
-    lower.panel = panel.smooth,
-    upper.panel = panel.cor,
-    diag.panel = panel.hist,
-    main = "Figure 7: Correlation matrix of the newly-created variable and response variable"
-    )
-```
-
-The correlation matrix revealed high collinearity among the new features with the "Num" label in their names. To address this, an attempt was made to condense them into a reduced set of variables using Principal Component Analysis, with a subsequent examination of their correlation with the response variable. A cautionary note was issued regarding the usage of these newly introduced variables, urging careful consideration due to their exploratory nature.
-
-Lastly, we presented use cases showcasing the creation of a final dataset that included both original and generated variables. For modeling purposes, the inclusion of variables prefixed with "new_" was discouraged, emphasizing the preference for transformed continuous variables marked with "trans_" in their names. The discrete variable "parentspecies" underwent one-hot encoding, providing suitable alternatives for machine learning algorithms. The recommended dataset for the machine learning task encompassed all original variables as their scaled version, transformed continuous variables, and the replacement of the original multi-level variable "parentspecies" with its one-hot encoding equivalents. Importantly, newly created variables were excluded from this preferred set. These steps were aimed at optimizing the dataset for the ensuing machine learning analysis while emphasizing clarity and efficiency in variable selection.
-
-# Machine Learning Approach
-
-Now, we aim to assess the performance of various regression models through comprehensive cross-validation on the entire dataset. The chosen models encompass a diverse range of approaches commonly employed in regression problem-solving. The selected models for evaluation include linear regression, incorporating regularization techniques for enhanced robustness, a random forest model known for its ensemble learning capabilities, a support vector regressor leveraging support vector machines, and a gradient boosting regressor recognized for its ability to optimize predictive accuracy. The rationale behind opting for these specific models lies in their versatility and popularity within the machine learning domain, providing a well-rounded exploration of regression methodologies. The comparative analysis of these models will contribute valuable insights into their effectiveness for the given dataset, guiding subsequent steps in the model selection process.
-
-```{r}
-knitr::include_graphics(file.path(here(), "data", "pic", "figure 8.png")) 
-```
-
-In Figure 8, the baseline performance scores for each model are presented. We also note that a cross-validation approach is employed to determine the optimal Lasso and Ridge regularization parameters. The ElasticNet method, configured with a 10-fold cross-validation, is utilized for this purpose. Upon fitting the model to the input features and the logarithmically transformed response variable, the obtained optimal regularization parameters are scrutinized. Notably, the decision is made to exclusively proceed with Lasso regression, driven by superior results observed in personal experimentation and the added benefit of generating coefficients with zero values. This strategic selection is expected to contribute to a more parsimonious model while preserving predictive accuracy.
-
-# Feature and Parameter Selection
-
-Following the computation of baseline scores, the focus shifts to feature selection, a critical step in enhancing model efficiency. Several techniques are employed for this purpose, ensuring a comprehensive exploration of the feature space. The process encompasses leveraging insights from the coefficients of the regularized linear regression model, utilizing Sklearn's built-in feature selection methods, and incorporating Principal Component Analysis (PCA) to discern the pivotal components in the transformed feature space. This multifaceted approach to feature selection is driven by a synthesis of statistical analysis, machine learning methodologies, and domain-specific knowledge. The culmination of these efforts results in a meticulously curated set of features, strategically chosen to optimize predictive accuracy while mitigating model complexity. The subsequent phase involves fine-tuning model parameters through cross-validation techniques, a pivotal step to ensure the model's robustness and generalizability across diverse datasets. The overarching goal is to craft a model that adeptly balances complexity and accuracy, aligning with the specific requirements of the regression task at hand.
-
-To enhance the representation of the categorical variable "parentspecies", the one-hot encoding strategy was used in the Data Processing and Analysis section to generate six additional binary variables. These variables effectively capture the diverse categories within the "parentspecies" feature. Each binary variable is associated with a specific combination or individual category, providing a more nuanced and comprehensive representation of the parent species feature in our dataset. This one-hot encoding approach facilitates the integration of categorical information into machine learning models, enabling a more accurate and robust analysis of the data.
-
-```{r}
-knitr::include_graphics(file.path(here(), "data", "pic", "figure 9.png"))
-```
-
-```{r}
-knitr::include_graphics(file.path(here(), "data", "pic", "figure 10.png")) 
-```
-
-In the initial stage of feature selection, we focused on leveraging the coefficients derived from linear regression, as shown by Figures 9 and 10. This method involved scrutinizing the impact and significance of each feature on the regression model's performance. By assessing the weights assigned to each feature in the linear regression model, we gained insights into their individual contributions to the target variable. Features exhibiting substantial coefficients are deemed more influential, guiding the selection process towards those with significant predictive power. This approach provided a foundation for identifying and retaining features that play a pivotal role in enhancing the model's accuracy and effectiveness. The subsequent phases of feature selection built upon these initial insights to create a refined set of features for the regression model.
-
-```{r}
-knitr::include_graphics(file.path(here(), "data", "pic", "figure 11.png")) 
-```
-
-Afterwards, we turned to the built-in feature selection methods provided by the Sklearn library, and focused on the F scores calculated by the f_regression function for each feature - demonstrated in Figure 11. The F scores serve as a metric to gauge the significance of individual features in contributing to the model's predictive performance. 
-
-```{r}
-knitr::include_graphics(file.path(here(), "data", "pic", "figure 12.png")) 
-```
-
-
-The visualization of the number of features against cross-validation scores as shown by Figure 12 provides a clear and insightful depiction of the relationship between feature inclusion and model performance. The plot, with the number of features on the x-axis and cross-validation scores on the y-axis, offers a visual guide to discerning the optimal feature subset that maximizes predictive accuracy. This analysis facilitates an informed decision-making process regarding feature selection, ensuring that the chosen features strike a balance between relevance and computational efficiency.
-
-```{r}
-knitr::include_graphics(file.path(here(), "data", "pic", "figure 13.png")) 
-```
-
-Our last approach involves utilizing Principal Component Analysis (PCA). By analyzing the cumulative sum of explained variance in relation to the number of principal components, we gained valuable insights into the optimal dimensionality reduction. In this context, Figure 13 depicts the cumulative sum of explained variance on the y-axis and the number of principal components on the x-axis. The inflection point in the plot signifies the optimal number of principal components that effectively capture the dataset's variability. Striking a balance between dimensionality reduction and retaining crucial information, this step contributed significantly to the refinement of our feature set. The best number of principal components at 28 serve as a judicious selection to preserve essential information while enhancing model efficiency.
-
-# Results
-
-```{r}
-knitr::include_graphics(file.path(here(), "data", "pic", "figure 14.png")) 
-```
-
-As we can see from Figure 14, the SVR model, after rigorous training and feature engineering, emerged as the most powerful model for predicting our response variable, pSat_Pa.
-
-We also tried creating polynomial features up to the second degree from the original features and then evaluating the performance of the linear regression model using these polynomial features through cross-validation, however, this only resulted in a cross-validation R2 score of 0.7226. 
-
-As a result, we strived to optimize the SVR model through parameter tuning, leading to improved predictive accuracy. The final SVR model, with a carefully selected set of parameters, demonstrated commendable performance, achieving an R2 score of 0.751 through cross-validation, and 0.695 on Kaggle.
-
-# Conclusion
-
-The key insights that we obtained after this project are:
-
-- Diverse feature types, including discrete and continuous, prompted the application of one-hot encoding to handle the discrete feature ('parentspecies'). 
-
-- Continuous features underwent categorization as ordinal or continuous, with some being transformed to approximate normality for improved model performance. 
-
-- While outliers were examined, they were not addressed due to a lack of domain knowledge. 
-
-- Correlation analyses uncovered high co-linearity, particularly among features with "Num" in their names, suggesting potential redundancy. 
-
-- Novel variables, created through exploration, included a weighted sum of functional groups, an interaction term between molecular weight and hydroxyl groups, and principal components obtained via PCA. 
-
-- Use cases demonstrated the selection of variable subsets based on preferences, encompassing original, transformed, and one-hot-encoded features. 
-
-- Four popular regression models—linear regression, random forest, support vector regressor, and gradient boosting regressor—were chosen, with Lasso regularization favored for linear regression based on cross-validation results. 
-
-- Feature selection techniques, encompassing linear regression coefficients, Sklearn's built-in methods, and Principal Component Analysis, constituted a nuanced process guided by the analysis of feature importance. 
-
-- Through this, we were able to acheive a holistic understanding of the dataset, engineer features, and select an appropriate regression model, helping us understand the meticulous feature selection process aimed at balancing model complexity and predictive accuracy.
-
-As well, in the iterative wrangling phase of creating our ML model, we identified additional wrangling needs to further refine our dataset. Firstly, we created an unscaled log base 10 version of the response variable, trans_log10_noscale_pSat_Pa, to potentially improve model performance. We also addressed the presence of outliers in the dataset. An outlier flag was introduced as a binary variable, flag_outlier, indicating whether a data point was considered an outlier based on predetermined criteria. These criteria involved examining the standardized values of the response variable, trans_log10_noscale_pSat_Pa, as well as the transformed variables trans_MW and trans_NumOfConf. Any case with at least one outlier was flagged with a value of 1, while non-outliers received a value of 0. The dataset with outlier flags, named gecko_ml_outlier_flag, was then used to create a new dataset, gecko_ml_no_outlier, by filtering out all cases flagged as outliers.
-
-# Key decisions and findings 
-
-Here we summarize our work into key decisions and findings that lead us to the current results.
-
-## Wrangling stage
-
-In the data, there is no clear borderline for some of the ordinal and continuous features. We set an arbitrary rule to distinguish based on the number of levels(n = 50 levels cutoff).  This allows for an organized strategy in treating and understanding the features. 
-
-Outliers were checked for continuous features. They were not handled in the original dataset due to our lack of domain knowledge. But during the modeling phase we discussed and created an additional dataset with outliers removed, to fit the model and compare the accuracy with initial models. 
-
-Initially, variables in test set were scaled using test mean and standard deviation. During the modeling phase, we reflected on the practice and decided to create a set of new scaled variables using the statistics in training set. 
-
-# Self-Grading Report
-
-Our group decided to give our deliverables a 5, as we believe that we demonstrated a comprehensive understanding of the project, and that we achieved exceptional results with a R2 score of 0.751. Furthermore, throughout our report, we applied relevant theory and skills that were amassed in the course and in other scientific sources. Our report and project utilized mature and detailed analysis of the data and the various machine learning approaches. Everything is succinct and addressed all potential doubts surrounding our model and feature selection. As well, our report clearly outlines key insights from the project, and demonstrates fundamental innovation and critical thinking. Finally, our deliverables are well-crafted, and are evident to be a Master's level research project.
-
-As well, our group decided to give ourselves a 5, as we worked very effectively and efficiently with each other. We had on point conversations, and utilized our own individual skills to further and enhance our objectives. Moreover, all three of us contributed our ideas, and took responsibility to ensure that our work was completed to the utmost quality. There were absolutely no arguments, and the environment we worked in was very inclusive and accepting of different ideas. In the end, all three of us learned applicable skills throughout this project that would serve us well in the future, and we plan to stay friends afterwards as well. 
->>>>>>> ed6c5e18
+---
+title: "`r format(params$term)` Project Report\n \\vspace{0.1in} "
+author: "Dominik Kuczkowski \n Guang Rong \n Karl Zhu \\vspace{1in} "
+date: "December 23, 2023"
+output:
+  html_document:
+    df_print: paged
+  pdf_document:
+    fig_caption: yes
+subtitle: ''
+params:
+  term: Fall 2023 Introduction to Machine Learning
+---
+
+```{r setup, include=FALSE}
+knitr::opts_chunk$set(
+    echo = FALSE,
+    message = FALSE,
+    warning = FALSE
+)
+library(tidyverse)
+library(reticulate)
+library(here)
+stopifnot(require('here'))
+stopifnot(require('haven'))
+stopifnot(require('labelled'))
+stopifnot(require('patchwork'))
+stopifnot(require('naniar'))
+stopifnot(require('fastDummies'))
+stopifnot(require('GGally'))
+stopifnot(require('magick'))
+
+```
+
+\newpage
+
+```{python echo= FALSE, message = FALSE, warning=FALSE}
+from pathlib import Path
+
+import numpy as np
+import pandas as pd
+import matplotlib.pyplot as plt
+
+from sklearn.model_selection import cross_val_score
+from sklearn.linear_model import LinearRegression, ElasticNet, ElasticNetCV
+from sklearn.ensemble import RandomForestRegressor, GradientBoostingRegressor
+from sklearn.svm import SVR
+from sklearn.model_selection import train_test_split
+from sklearn.utils import shuffle
+from sklearn.metrics import r2_score, mean_squared_error
+```
+
+
+# Introduction
+
+Team Members
+
+- Dominik Kuczkowski
+- Guang Rong
+- Karl Zhu
+
+**Kaggle Team Name**: Team 16 
+
+The motivation behind this project is rooted in the desire to accurately predict vapor pressure through the development of a robust predictive model that leverages the GeckoQ dataset - encompassing molecular characteristics, functional groups, and structural attributes. 
+
+```{r echo= FALSE, message = FALSE, warning=FALSE}
+#read data
+gecko_full_vars <- read_csv(file.path(here(), "data", "train.csv"))
+```
+
+# Data Processing/Analysis
+
+Our initial phase involved a comprehensive analysis aimed at discovering the inherent patterns and relationships within the dataset. Through visualizations such as histograms and correlation matrices, we sought to gain a deep understanding of how different variables interacted and to discern complex interdependencies and potential clusters within the data. Moreover, this allowed us to ensure the dataset's quality and reliability and lay the foundation for a clean and reliable dataset to set the stage for more advanced meta-analyses.
+
+```{r include= FALSE, message = FALSE, warning=FALSE}
+# SELECT variables into object `gecko`
+gecko <- 
+  gecko_full_vars |> 
+  dplyr::select(
+    id = Id,              #A unique molecule index used in naming files
+    MW,                   #The molecular weight of the molecule (g/mol).
+    
+    NumOfAtoms,           #The number of atoms in the molecule
+    NumOfC,               #The number of carbon atoms in the molecule
+    NumOfO,               #The number of oxygen atoms in the molecul
+    NumOfN,               #The number of nitrogen atoms in the molecule
+    NumHBondDonors,       #“The number of hydrogen bond donors in the molecule, i.e. hydrogens bound to oxygen.”
+    NumOfConf,            #The number of stable conformers found and successfully calculated by COSMOconf.
+    NumOfConfUsed,        #The number of conformers used to calculate the thermodynamic properties.
+    parentspecies,        #Either “decane”, “toluene”, “apin” for alpha-pinene or a combination of these connected by an underscore to indicate ambiguous                           #descent. In 243 cases, the parent species is “None” because it was not possible to retrieve it.
+    
+    cc =                  #The number of non-aromatic C=C bounds found in the molecule.
+      "C.C..non.aromatic.", 
+    
+    ccco =               #The number of “C=C-C=O” structures found in non-aromatic rings in the molecule.
+      "C.C.C.O.in.non.aromatic.ring",
+    
+    hydroxyl_alkl =      #The number of the alkylic hydroxyl groups found in the molecule.
+      "hydroxyl..alkyl.",
+    
+    aldehyde,            #The number of aldehyde groups in the molecule.
+    ketone,              #The number of ketone groups in the molecule.
+    
+    carboxylic_acid =    #The number of carboxylic acid groups in the molecule.
+      "carboxylic.acid",
+    ester,               #The number of ester groups in the molecule.
+    
+    ether_alicyclic =    #The number of alicyclic ester groups in the molecule.
+      "ether..alicyclic.",
+    nitrate,             #The number of alicyclic nitrate groups in the molecule
+    nitro,               #The number of nitro ester groups in the molecule
+    
+    aromatic_hydroxyl =
+    "aromatic.hydroxyl", #The number of alicyclic aromatic hydroxyl groups in the molecule.
+    
+    carbonylperoxynitrate, #The number of carbonylperoxynitrate groups in the molecule.
+    peroxide,            #The number of peroxide groups in the molecule
+    hydroperoxide,       #The number of hydroperoxide groups in the molecule.
+    carbonylperoxyacid,  #The number of carbonylperoxyacid groups found in the molecule
+    nitroester,           #The number of nitroester groups found in the molecule
+    pSat_Pa,              #The saturation vapour pressure of the molecule calculated by COSMOtherm (Pa)
+  ) |> 
+  dplyr::select(    # move response variable to the front
+    id,
+    pSat_Pa,
+    everything()
+  )
+
+#naniar::vis_miss(gecko)
+
+var.type <- gecko |> map(class) |> unlist() |> data.frame()
+names(var.type) <- "var_type"
+#var.type
+
+#var.type |> 
+#  filter(
+#    var_type == "character"
+#  )
+
+```
+
+```{r include= FALSE, message = FALSE, warning=FALSE}
+
+#Figure 1
+
+gecko$parentspecies |> table()
+# "None" is not an actual category according to description, NA was used to replace it
+gecko <- 
+  gecko |> 
+  mutate(
+   parentspecies = 
+     ifelse(
+       parentspecies == "None",
+       NA,
+       parentspecies
+   )
+  )
+
+#extract categorical variable 
+category_var <- gecko[,c("id", "parentspecies")]
+
+#one hot encoding
+gecko_cat <- category_var |> fastDummies::dummy_cols(select_columns = "parentspecies")
+#remove NA
+gecko_cat$parentspecies_NA <- NULL
+
+new.cat.name <- paste0("ohe_",names(gecko_cat[,-c(1,2)])) #ohe for one hot encoding
+names(gecko_cat) <- c("id","parentspecies", new.cat.name)
+gecko_num <- 
+  gecko |> 
+  dplyr::select(
+    -parentspecies
+  )
+
+gecko_cat
+```
+
+In the initial stages of data preprocessing, we conducted a thorough examination of the dataset. First, we checked for missing values across the features and found none. Subsequently, we assessed the feature types, identifying a single discrete feature in the data - "parentspecies". For "parentspecies", we replaced "None" with NA and performed one-hot encoding, generating six additional variables:
+
+- ohe_parentspecies_apin 
+- ohe_parentspecies_apin_decane
+- ohe_parentspecies_apin_decane_toluene
+- ohe_parentspecies_apin_toluene
+- ohe_parentspecies_decane
+- ohe_parentspecies_decane_toluene
+
+Both the original discrete feature and its one-hot encoding counterparts were retained, with the latter distinguished by the prefix "ohe_.". 
+
+```{r echo= FALSE, message = FALSE, warning=FALSE}
+n.of.unique <- 
+  gecko_num |> 
+  map(table) |> 
+  map(length) |> 
+  unlist() |> 
+  data.frame() |> 
+  rename("Number of unique values" = 1) 
+#n.of.unique
+
+ordinal.var.names <- n.of.unique |> filter(`Number of unique values` < 50) |> rownames()
+
+continuous.var.names <- 
+  n.of.unique |> 
+  filter(`Number of unique values` >= 50) |> 
+  rownames() |> 
+  stringr::str_remove_all("id")
+
+gecko_num |> 
+  select(one_of(continuous.var.names)) |> 
+  pivot_longer(everything(), names_to = "variable", values_to = "value") |> 
+  ggplot(
+    aes(x = value)
+  )+
+  geom_histogram() +
+  facet_wrap(~variable, scales = "free")+
+  theme_bw() +
+  ggtitle("Figure 1")
+```
+
+Following the initial categorization of features, a tailored approach to classify numeric features into ordinal and continuous was adopted based on their characteristics. Ordinal features, identified by less than 50 unique values, did not undergo transformations and retained their ordinal nature to ensure the preservation of critical data meaning. This was decided in recognizing the importance of preserving the ordinal nature of the data, particularly when the order holds significant meaning and so we decided against transforming ordinal features to normality. 
+
+Conversely, continuous features were marked by a cutoff of more 50 unique values. However, scrutiny of the initial distribution of continuous variables revealed skewness, as depicted in Figure 1. In response, we explored the application of logarithmic transformations on these variables to approximate normality. This transformation resulted in the creation of three additional variables prefixed with "trans_." This consideration aimed to mitigate the observed skewness and enhance the normality of the continuous variables for improved model performance. 
+
+```{r echo= FALSE, message = FALSE, warning=FALSE}
+gecko_num <- 
+  gecko_num |> 
+  mutate(trans_NumOfConf = NumOfConf^0.3)
+
+var_label(gecko_num$trans_NumOfConf) <- "NumOfConf^0.3 transformation"
+
+gecko_num <- 
+  gecko_num |> 
+  mutate(trans_MW = MW^0.5)
+
+var_label(gecko_num$trans_MW) <- "MW^0.5 transformation"
+
+gecko_num <- 
+  gecko_num |> 
+  mutate(trans_pSat_Pa = pSat_Pa |> log())
+
+var_label(gecko_num$trans_pSat_Pa) <- "log(pSat_Pa) transformation"
+```
+
+```{r echo= FALSE, message = FALSE, warning=FALSE}
+# scale all columns except id
+gecko_num_scaled <- scale(gecko_num[,-1]) |> data.frame()
+# add id column
+gecko_num_scaled <- 
+  gecko_num_scaled |> 
+  mutate(id = gecko_num$id) |> 
+  select(id, everything())
+
+gecko_num_scaled |> 
+  dplyr::select(
+    starts_with("trans_")
+  ) |> 
+  pivot_longer(
+    everything(),
+    values_to = "values",
+    names_to = "variables"
+    ) |> 
+  ggplot(
+    aes(x = values)
+  ) +
+  geom_histogram() +
+  facet_wrap(
+    ~variables, 
+    scales = "free"
+  )+
+  theme_bw() +
+  ggtitle("Figure 2")
+```
+
+We undertook uniform scaling on the entire dataset, which included both continuous and ordinal data, while excluding discrete features. This scaling aimed to address variations in the number of levels across different features, promoting a more consistent and comparable dataset and contributing to its approximation of normality, as shown in Figure 2.
+
+Although the dataset was examined for outliers, a decision was made to leave them untreated due to a lack of domain knowledge. This cautious approach was particularly important to prevent outliers from unduly influencing subsequent modeling phases. Notably, as researchers not involved in the data collection process and lacking expertise in the specific domain of chemistry, determining whether a value is an outlier or not became a challenging task. An important consideration in our approach was acknowledging the difficulty of defining outliers in categorical variables, as some values may not be outliers but rather rare categories or levels. Consequently, outliers were only identified and examined in the context of transformed continuous variables, as opposed to categorical variables. Specifically, we defined outliers as values deviating more than 3.29 standard deviations from the mean in the present analysis. 
+
+##### Figure 3
+```{r}
+knitr::include_graphics(file.path(here(), "data", "pic", "cm_fig1.png")) 
+```
+
+##### Figure 4
+```{r}
+knitr::include_graphics(file.path(here(), "data", "pic", "cm_fig2.png")) 
+```
+
+##### Figure 5
+```{r}
+knitr::include_graphics(file.path(here(), "data", "pic", "cm_fig3.png")) 
+```
+
+##### Figure 6
+```{r}
+knitr::include_graphics(file.path(here(), "data", "pic", "cm_fig4.png"))
+```
+
+A correlation matrix was then created to assess relationships between variables, revealing notable co-linearity, particularly among features with "Num" in their names.The correlation matrices were created for all continuous variables, both before and after transformation, as well as ordinal variables, serving as crucial references for our subsequent machine learning endeavors. Given the considerable number of variables, we opted to organize the correlation analysis into four distinct matrices (Figures 2-5). In each matrix, the initial two rows and columns consistently featured the response variable pSat_Pa and its logarithmically transformed counterpart trans_pSat_Pa. This systematic arrangement allowed for a focused examination of the relationship between the response variable and other variables in each matrix, facilitating a nuanced understanding of the intricate interplay within different subsets of our dataset.
+
+```{r}
+
+gecko_num_scaled <- 
+  gecko_num_scaled |> 
+  mutate(
+    new_MW_hydroxyl_alkl_interaction = scale(MW * hydroxyl_alkl) |> as.numeric()
+  )
+
+var_label(gecko_num_scaled$new_MW_hydroxyl_alkl_interaction) <- "Interaction between molecular weight and the number of hydroxyl groups "
+
+gecko_num_scaled <- 
+  gecko_num_scaled |> 
+  mutate(
+    new_polarity_score = 
+       scale(
+          (3 * hydroxyl_alkl +
+          4 * carboxylic_acid + 
+          2 * aldehyde + 
+          2 * ketone + 
+          2 * ester + 
+          3 * nitro)
+        ) |> # it is further taken to the power of 0.4, for approximating normaility
+      as.numeric()
+  )
+```
+
+In enhancing our capacity to capture intricate relationships within the data, we strategically introduced novel features. These additions included a weighted sum of functional groups, an interaction term accounting for the joint effects of molecular weight and hydroxyl groups, and principal components derived from variables bearing the label "Num" in their names. These novel features, prefixed with "new_," were exploratory in nature, aimed at providing a more nuanced understanding of the molecular characteristics under consideration. Notably, we introduced an interaction term between molecular weight and hydroxyl groups to comprehensively account for their combined influence on vapor pressure. Moreover, the derivation of polarity scores which incorporated weighted functional groups, also offered a refined measure of molecular characteristics.
+
+```{r fig.height= 6, fig.width= 10}
+# all vars with "Num" in name
+num.vars <- gecko_num_scaled |> 
+  dplyr::select(
+    contains("Num")&!contains("trans")
+  ) 
+
+# do PCA
+pca_result <- prcomp(num.vars)
+
+#turn first two principal components into values (they explained 61.24% variability)
+pca.vars <- pca_result$x[,1:2] |> data.frame()
+
+#save the two components into the data
+gecko_num_scaled <-  
+  gecko_num_scaled |> 
+  mutate(
+    new_num_pca_1 = pca.vars$PC1,
+    new_num_pca_2 = pca.vars$PC2
+  )
+
+panel.hist <- function(x, ...)
+{
+    usr <- par("usr")
+    par(usr = c(usr[1:2], 0, 1.5) )
+    h <- hist(x, plot = FALSE)
+    breaks <- h$breaks; nB <- length(breaks)
+    y <- h$counts; y <- y/max(y)
+    rect(breaks[-nB], 0, breaks[-1], y, col = "cyan", ...)
+}
+
+panel.cor <- function(x, y, digits = 2, prefix = "", cex.cor, ...)
+{
+    par(usr = c(0, 1, 0, 1))
+    r <- abs(cor(x, y))
+    txt <- format(c(r, 0.123456789), digits = digits)[1]
+    txt <- paste0(prefix, txt)
+    if(missing(cex.cor)) cex.cor <- 0.8/strwidth(txt)
+    text(0.5, 0.5, txt, 
+         #cex = cex.cor * r
+         )
+}
+
+gecko_num_scaled |> 
+  dplyr::select(
+    trans_pSat_Pa,
+    starts_with("new_")
+  ) |> 
+  pairs(
+    lower.panel = panel.smooth,
+    upper.panel = panel.cor,
+    diag.panel = panel.hist,
+    main = "Figure 7: Correlation matrix of the newly-created variable and response variable"
+    )
+```
+
+The correlation matrix revealed high collinearity among the new features with the "Num" label in their names. To address this, an attempt was made to condense them into a reduced set of variables using Principal Component Analysis, with a subsequent examination of their correlation with the response variable. A cautionary note was issued regarding the usage of these newly introduced variables, urging careful consideration due to their exploratory nature.
+
+Lastly, we presented use cases showcasing the creation of a final dataset that included both original and generated variables. For modeling purposes, the inclusion of variables prefixed with "new_" was discouraged, emphasizing the preference for transformed continuous variables marked with "trans_" in their names. The discrete variable "parentspecies" underwent one-hot encoding, providing suitable alternatives for machine learning algorithms. The recommended dataset for the machine learning task encompassed all original variables as their scaled version, transformed continuous variables, and the replacement of the original multi-level variable "parentspecies" with its one-hot encoding equivalents. Importantly, newly created variables were excluded from this preferred set. These steps were aimed at optimizing the dataset for the ensuing machine learning analysis while emphasizing clarity and efficiency in variable selection.
+
+# Machine Learning Approach
+
+As an initial step in finding the best model for our task, we assessed the performance of various regression models through comprehensive cross-validation on the training dataset. The chosen models encompass a diverse range of approaches commonly employed in regression problem-solving. Models selected for evaluation include:
+
+- linear regression, incorporating Lasso and Ridge regularization techniques for enhanced robustness, 
+
+- random forest model known for its ensemble learning capabilities, 
+
+- support vector regressor leveraging radial basis function kernels
+
+- gradient boosting regressor recognized for its ability to optimize predictive accuracy. 
+
+The rationale behind opting for these specific models lies in their versatility and popularity within the machine learning domain, providing a well-rounded exploration of regression methodologies. 
+They are also well aligned with the contents of the course and will give us an opportunity to better understand their inner workings. 
+The comparative analysis of these models will contribute valuable insights into their effectiveness for the given dataset, guiding subsequent steps in the model selection process.
+
+### 1. Baseline performance
+
+#### Table 1
+<div>
+<style scoped>
+    .dataframe tbody tr th:only-of-type {
+        vertical-align: middle;
+    }
+
+    .dataframe tbody tr th {
+        vertical-align: top;
+    }
+
+    .dataframe thead th {
+        text-align: right;
+    }
+</style>
+<table border="1" class="dataframe">
+  <thead>
+    <tr style="text-align: right;">
+      <th></th>
+      <th>baseline</th>
+    </tr>
+  </thead>
+  <tbody>
+    <tr>
+      <th>lin_reg</th>
+      <td>0.709666</td>
+    </tr>
+    <tr>
+      <th>rf</th>
+      <td>0.714040</td>
+    </tr>
+    <tr>
+      <th>svr</th>
+      <td>0.747972</td>
+    </tr>
+    <tr>
+      <th>gbr</th>
+      <td>0.723740</td>
+    </tr>
+    <tr>
+      <th>elasticnet</th>
+      <td>0.707905</td>
+    </tr>
+  </tbody>
+</table>
+</div>
+
+In Table 1, the baseline performance scores for each model are presented. We also note that a cross-validation approach is employed to determine the optimal Lasso and Ridge regularization parameters. The ElasticNet method, configured with a 10-fold cross-validation, is utilized for this purpose. Upon fitting the model to the input features and the logarithmically transformed response variable, the obtained optimal regularization parameters are scrutinized. Notably, the decision is made to exclusively proceed with Lasso regression, driven by superior results observed in personal experimentation and the added benefit of generating coefficients with zero values. This strategic selection is expected to contribute to a more parsimonious model while preserving predictive accuracy.
+
+### 2. Feature and Parameter Selection
+
+Following the computation of baseline scores, the focus shifts to feature selection, a critical step in enhancing model efficiency. Several techniques are employed for this purpose, ensuring a comprehensive exploration of the feature space. 
+In our experiments we tested the following approaches:
+
+- feature selection based on the coefficients of the regularized linear regression model, 
+
+- feature selection based on F-scores of each feature
+
+- incorporation of Principal Component Analysis (PCA) to discern the pivotal components in the transformed feature space
+
+- utilization polynomial feature transformation to discover non-linear relationships between features
+
+This multifaceted approach to feature selection was driven by a synthesis of statistical analysis, data exploration, and machine learning methodologies familiar to us. 
+The culmination of these efforts results in four distinct set of features, strategically chosen to optimize regression error while mitigating model complexity. 
+
+The subsequent phase involves fine-tuning model parameters through cross-validation techniques, a pivotal step to ensure the model's robustness and generalizability across diverse datasets. The overarching goal is to craft a model that adeptly balances complexity and accuracy, aligning with the specific requirements of the regression task at hand.
+
+#### a) Feature selection based on the coefficients of the regularized linear regression model
+
+```{r}
+knitr::include_graphics(file.path(here(), "data", "pic", "figure_9.png"), dpi=10)
+```
+
+```{r}
+knitr::include_graphics(file.path(here(), "data", "pic", "figure_10.png"), dpi=10) 
+```
+
+In the initial stage of feature selection, we focused on leveraging the coefficients of a linear regression model with regularization. 
+Our idea was to fit a model with both Lasso and Ridge regularization terms and then analyze its coefficients. 
+Plot on Figure 9 shows the absolute values of such linear regression model coefficients. 
+As can be seen there, a lot of the features have very small coefficients.
+
+By assessing the weights assigned to each feature in the linear regression model, we gained insights into their individual contributions to the target variable. 
+Features exhibiting substantial coefficients are deemed more influential, guiding the selection process towards those with significant predictive power. 
+Figure 10 shows the cross validation r2 score, achieved on subsets of features. The features were added sequentially with decreasing feature coefficient.
+Red dot on the plot shows a feature subset with the best cross-validation score, which contained 17 features. Even though there were smaller subsets with comparable r2 score, we chose to use the one with the best score.
+Our experiments showed that models fitted on smaller subsets of features didn't perform better on test set.
+This approach provided a foundation for identifying and retaining features that play a pivotal role in enhancing the model's accuracy and effectiveness. 
+
+
+#### b) Feature selection based on F-scores of each feature
+
+```{r}
+knitr::include_graphics(file.path(here(), "data", "pic", "figure_11.png"), dpi=10) 
+```
+
+Afterwards, we turned to the built-in feature selection methods provided by the Sklearn library, and focused on the F scores calculated by the f_regression function for each feature - demonstrated in Figure 11. The F scores serve as a metric to gauge the significance of individual features in contributing to the model's predictive performance. 
+
+```{r}
+knitr::include_graphics(file.path(here(), "data", "pic", "figure_12.png"), dpi=10) 
+```
+
+
+The visualization of the number of features against cross-validation scores as shown by Figure 12 provides a clear and insightful depiction of the relationship between feature inclusion and model performance. The plot, with the number of features on the x-axis and cross-validation scores on the y-axis, offers a visual guide to discerning the optimal feature subset that maximizes predictive accuracy. 
+Red dot on the plot shows a feature subset with the best cross-validation score, that was later used to fit models. Similarly as in the previous approach, this subset with best r2 scored, performed best on the train set.
+Our analysis facilitates an informed decision-making process regarding feature selection, ensuring that the chosen features strike a balance between relevance and computational efficiency.
+
+#### c) Incorporation of PCA
+
+```{r}
+knitr::include_graphics(file.path(here(), "data", "pic", "figure_13.png"), dpi=10) 
+```
+
+Our next approach involves utilizing Principal Component Analysis (PCA). 
+By analyzing the cumulative sum of explained variance in relation to the number of principal components, we gained valuable insights into the optimal dimensionality reduction. 
+In this context, Figure 13 depicts the cumulative sum of explained variance on the y-axis and the number of principal components on the x-axis. 
+Point marked with red dot in the plot, signifies the optimal number of principal components that effectively capture the dataset's variability. 
+Striking a balance between dimensionality reduction and retaining crucial information, this step contributed significantly to the refinement of our feature set. 
+The best number of principal components at 20 serve as a judicious selection to preserve essential information while enhancing model generalization capabilities.
+
+#### d) Utilization of polynomial features
+
+The last approach to feature selection we used, was to add new features, created as polynomial combinations of existing features.
+We included polynomial relations of degree 2. This approach ensured that non-linear relationships between features, were included in the dataset.
+The assumption that there were non-linear relations in the dataset, was based on the baseline results of our selected models. 
+Support Vector Regressor that utilized non-linear kernels, achieved best r2 score.
+
+# Final results
+
+#### Table 2
+<div>
+<style scoped>
+    .dataframe tbody tr th:only-of-type {
+        vertical-align: middle;
+    }
+
+    .dataframe tbody tr th {
+        vertical-align: top;
+    }
+
+    .dataframe thead th {
+        text-align: right;
+    }
+</style>
+<table border="1" class="dataframe">
+  <thead>
+    <tr style="text-align: right;">
+      <th></th>
+      <th>baseline</th>
+      <th>lin reg features</th>
+      <th>skb features</th>
+      <th>pca</th>
+      <th>Polynomial features</th>
+    </tr>
+  </thead>
+  <tbody>
+    <tr>
+      <th>lin_reg</th>
+      <td>0.709666</td>
+      <td>0.708340</td>
+      <td>0.709697</td>
+      <td>0.709684</td>
+      <td>0.746813</td>
+    </tr>
+    <tr>
+      <th>rf</th>
+      <td>0.714040</td>
+      <td>0.704838</td>
+      <td>0.713530</td>
+      <td>0.710483</td>
+      <td>0.715941</td>
+    </tr>
+    <tr>
+      <th>svr</th>
+      <td>0.747972</td>
+      <td>0.741367</td>
+      <td>0.748168</td>
+      <td>0.747972</td>
+      <td>0.737504</td>
+    </tr>
+    <tr>
+      <th>gbr</th>
+      <td>0.723740</td>
+      <td>0.718606</td>
+      <td>0.723827</td>
+      <td>0.704239</td>
+      <td>0.728260</td>
+    </tr>
+    <tr>
+      <th>elasticnet</th>
+      <td>0.707905</td>
+      <td>0.708032</td>
+      <td>0.707976</td>
+      <td>0.707652</td>
+      <td>0.742700</td>
+    </tr>
+  </tbody>
+</table>
+</div>
+
+In our final project phase, we used all of the knowledge gained during data exploration and applied it to fit a group of models.
+Table 2 summarizes the results of our rigorous training and feature engineering experiments. Each row of the table contains r2 cross validation scores for given model, achieved on specific dataset.
+
+Based on table 2, we identified a combination of models and dataset that gave us the best CV r2 scores. It consisted of 6 models that improved their respective r2 scores in comparison with the baseline scores.
+These models were:
+
+ - SVR fitted on all features
+
+ - SVR fitted on F-score selected features
+
+ - SVR fitted on PCA transformed features
+
+ - Gradient Boosting Regressor fitted on F-score selected features
+
+ - Gradient Boosting Regressor fitted on polynomial features
+
+ - Linear regression with regularization (ElasticNet) fitted on polynomial features
+
+We scored each of these models on Kaggle and achieved the best score of 0.69698 for the ElasticNet model, and the worst score of 0.68465 for the Gradient Boosting Regressor fitted on F-score selected features.
+To better understand differences between our models, we did a thorough analysis of the results. Figure 14 shows differences in the distributions of predicted target value for the best and the worst models. 
+
+```{r}
+knitr::include_graphics(file.path(here(), "data", "pic", "figure_14.png"), dpi=10) 
+```
+
+
+Looking at the differences in predicted values distributions, gave us an idea to create an ensemble model, which would average the scores of the selected 6 models. 
+This approach achieved an r2 score of **0.70564** on Kaggle and turned out to be our best. 
+
+
+# Conclusion
+
+The key insights that we obtained after this project are:
+
+- Diverse feature types, including discrete and continuous, prompted the application of one-hot encoding to handle the discrete feature ('parentspecies'). 
+
+- Continuous features underwent categorization as ordinal or continuous, with some being transformed to approximate normality for improved model performance. 
+
+- While outliers were examined, they were not addressed due to a lack of domain knowledge. 
+
+- Correlation analyses uncovered high co-linearity, particularly among features with "Num" in their names, suggesting potential redundancy. 
+
+- Novel variables, created through exploration, included a weighted sum of functional groups, an interaction term between molecular weight and hydroxyl groups, and principal components obtained via PCA. 
+
+- Use cases demonstrated the selection of variable subsets based on preferences, encompassing original, transformed, and one-hot-encoded features. 
+
+- Four popular regression models—linear regression, random forest, support vector regressor, and gradient boosting regressor—were chosen, with Lasso regularization favored for linear regression based on cross-validation results. 
+
+- Feature selection techniques, encompassing linear regression coefficients, Sklearn's built-in methods, and Principal Component Analysis, constituted a nuanced process guided by the analysis of feature importance. 
+
+- Through this, we were able to achieve a holistic understanding of the dataset, engineer features, and select an appropriate regression model, helping us understand the meticulous feature selection process aimed at balancing model complexity and predictive accuracy.
+
+As well, in the iterative wrangling phase of creating our ML model, we identified additional wrangling needs to further refine our dataset. Firstly, we created an unscaled log base 10 version of the response variable, trans_log10_noscale_pSat_Pa, to potentially improve model performance. We also addressed the presence of outliers in the dataset. An outlier flag was introduced as a binary variable, flag_outlier, indicating whether a data point was considered an outlier based on predetermined criteria. These criteria involved examining the standardized values of the response variable, trans_log10_noscale_pSat_Pa, as well as the transformed variables trans_MW and trans_NumOfConf. Any case with at least one outlier was flagged with a value of 1, while non-outliers received a value of 0. The dataset with outlier flags, named gecko_ml_outlier_flag, was then used to create a new dataset, gecko_ml_no_outlier, by filtering out all cases flagged as outliers.
+
+# Key decisions and findings 
+
+Here we summarize our work into key decisions and findings that lead us to the current results.
+
+## Wrangling stage
+
+In the data, there is no clear borderline for some of the ordinal and continuous features. We set an arbitrary rule to distinguish based on the number of levels(n = 50 levels cutoff).  This allows for an organized strategy in treating and understanding the features. 
+
+Outliers were checked for continuous features. They were not handled in the original dataset due to our lack of domain knowledge. But during the modeling phase we discussed and created an additional dataset with outliers removed, to fit the model and compare the accuracy with initial models. 
+
+Initially, variables in test set were scaled using test mean and standard deviation. During the modeling phase, we reflected on the practice and decided to create a set of new scaled variables using the statistics in training set. 
+
+# Self-Grading Report
+
+Our group decided to give our deliverables a 5, as we believe that we demonstrated a comprehensive understanding of the project, and that we achieved exceptional results with a R2 score of 0.751. Furthermore, throughout our report, we applied relevant theory and skills that were amassed in the course and in other scientific sources. Our report and project utilized mature and detailed analysis of the data and the various machine learning approaches. Everything is succinct and addressed all potential doubts surrounding our model and feature selection. As well, our report clearly outlines key insights from the project, and demonstrates fundamental innovation and critical thinking. Finally, our deliverables are well-crafted, and are evident to be a Master's level research project.
+
+As well, our group decided to give ourselves a 5, as we worked very effectively and efficiently with each other. We had on point conversations, and utilized our own individual skills to further and enhance our objectives. Moreover, all three of us contributed our ideas, and took responsibility to ensure that our work was completed to the utmost quality. There were absolutely no arguments, and the environment we worked in was very inclusive and accepting of different ideas. In the end, all three of us learned applicable skills throughout this project that would serve us well in the future, and we plan to stay friends afterwards as well. 